--- conflicted
+++ resolved
@@ -1,4 +1,3 @@
-<<<<<<< HEAD
 # Python
 __pycache__/
 *.py[cod]
@@ -20,99 +19,6 @@
 # Backend specific
 backend/.env
 backend/.uv/
-backend/*.log
-
-# Frontend Node.js
-frontend/node_modules/
-frontend/.next/
-frontend/.env
-frontend/.env.local
-frontend/.env.production
-frontend/.vercel
-frontend/out/
-frontend/*.log
-frontend/npm-debug.log*
-frontend/yarn-debug.log*
-frontend/yarn-error.log*
-
-# IDEs
-.vscode/
-*.code-workspace
-
-# macOS
-.DS_Store
-.AppleDouble
-.LSOverride
-
-# Windows
-Thumbs.db
-Thumbs.db:encryptable
-ehthumbs.db
-ehthumbs_vista.db
-*.stackdump
-[Dd]esktop.ini
-$RECYCLE.BIN/
-*.lnk
-
-# Linux
-*~
-.fuse_hidden*
-.directory
-.Trash-*
-.nfs*
-
-# Project specific
-*.log
-*.pid
-*.seed
-*.pid.lock
-
-# GitHub MCP Server (external dependency - DO NOT COMMIT)
-github-mcp-server
-github-mcp-server.exe
-github-mcp-server-*
-/oncall/github-mcp-server/
-../github-mcp-server/
-**/github-mcp-server
-
-# Repository cache for offline access
-/tmp/oncall_repos/
-cache/
-repos_cache/
-*.git-cache/
-
-# UV
-.uv/
-
-# Temporary files
-*.tmp
-*.temp
-*.swp
-*.swo
-*~
-
-# OS
-.DS_Store
-Thumbs.db
-
-# Root level
-.env
-*.log
-.cache/
-tmp/
-temp/
-=======
-# Backend Python
-backend/.env
-backend/__pycache__/
-backend/.pytest_cache/
-backend/*.pyc
-backend/.uv/
-backend/.venv/
-backend/venv/
-backend/*.egg-info/
-backend/dist/
-backend/build/
 backend/*.log
 
 # Frontend Node.js
@@ -218,5 +124,4 @@
 terraform.rc
 
 aws/
-*.zip
->>>>>>> a61d2108
+*.zip