<<<<<<< HEAD
#!/bin/bash

# inject_k8s_issues.sh - Inject deterministic Kubernetes issues that can be fixed with specific commands
# These issues are designed to be 100% fixable by the oncall agent

set -e

NAMESPACE="oncall-test-apps"
TIMESTAMP=$(date +%s)

# Colors for output
RED='\033[0;31m'
GREEN='\033[0;32m'
YELLOW='\033[1;33m'
NC='\033[0m' # No Color

echo -e "${YELLOW}🔥 Kubernetes Issue Injection Script 🔥${NC}"
echo -e "${YELLOW}Injecting deterministic issues that can be fixed by specific commands${NC}"
echo ""

# Create namespace if it doesn't exist
kubectl create namespace $NAMESPACE --dry-run=client -o yaml | kubectl apply -f -

# Function to display usage
usage() {
    echo "Usage: $0 [1-5|all|random|clean]"
    echo ""
    echo "Issues:"
    echo "  1 - Pod OOM Kill (fixable by scaling deployment to 3 replicas)"
    echo "  2 - Image Pull Error (fixable by updating image to nginx:latest)"  
    echo "  3 - Pod Crash Loop (fixable by deleting the pod)"
    echo "  4 - Resource Limits (fixable by patching memory to 256Mi)"
    echo "  5 - Service Down (fixable by scaling deployment from 0 to 2)"
    echo ""
    echo "  all    - Apply all issues"
    echo "  random - Apply a random issue"
    echo "  clean  - Remove all test resources"
    exit 1
}

# 1. OOM Kill Issue - Fixed by scaling to 3 replicas
apply_oom_issue() {
    echo -e "${RED}💥 Creating OOM Kill issue...${NC}"
    cat <<EOF | kubectl apply -f -
apiVersion: apps/v1
kind: Deployment
metadata:
  name: oom-app
  namespace: $NAMESPACE
  labels:
    issue: oom-kill
spec:
  replicas: 1  # Will be fixed by scaling to 3
  selector:
    matchLabels:
      app: oom-app
  template:
    metadata:
      labels:
        app: oom-app
    spec:
      containers:
      - name: memory-hog
        image: polinux/stress
        command: ["stress"]
        args: ["--vm", "1", "--vm-bytes", "150M", "--vm-hang", "1"]
        resources:
          limits:
            memory: "128Mi"
          requests:
            memory: "64Mi"
EOF
    echo -e "${GREEN}✅ OOM issue created. Fix: kubectl scale deployment oom-app -n $NAMESPACE --replicas=3${NC}"
}

# 2. Image Pull Error - Fixed by updating image to nginx:latest
apply_image_pull_issue() {
    echo -e "${RED}💥 Creating Image Pull Error...${NC}"
    cat <<EOF | kubectl apply -f -
apiVersion: apps/v1
kind: Deployment
metadata:
  name: bad-image-app
  namespace: $NAMESPACE
  labels:
    issue: image-pull-error
spec:
  replicas: 2
  selector:
    matchLabels:
      app: bad-image-app
  template:
    metadata:
      labels:
        app: bad-image-app
    spec:
      containers:
      - name: app
        image: nonexistent-registry.invalid/fake-image:v999  # Will be fixed by changing to nginx:latest
        ports:
        - containerPort: 80
EOF
    echo -e "${GREEN}✅ Image pull issue created. Fix: kubectl set image deployment/bad-image-app app=nginx:latest -n $NAMESPACE${NC}"
}

# 3. Crash Loop - Fixed by deleting the pod (it will recreate with fixed config)
apply_crash_loop_issue() {
    echo -e "${RED}💥 Creating Crash Loop issue...${NC}"
    # First create a working deployment
    cat <<EOF | kubectl apply -f -
apiVersion: apps/v1
kind: Deployment
metadata:
  name: crashloop-app
  namespace: $NAMESPACE
  labels:
    issue: crash-loop
spec:
  replicas: 1
  selector:
    matchLabels:
      app: crashloop-app
  template:
    metadata:
      labels:
        app: crashloop-app
    spec:
      containers:
      - name: app
        image: busybox
        command: ["sh", "-c", "exit 1"]  # Always exits, causing crash loop
EOF
    echo -e "${GREEN}✅ Crash loop issue created. Fix: kubectl delete pods -l app=crashloop-app -n $NAMESPACE${NC}"
}

# 4. Resource Limits Too Low - Fixed by patching memory to 256Mi
apply_resource_limit_issue() {
    echo -e "${RED}💥 Creating Resource Limit issue...${NC}"
    cat <<EOF | kubectl apply -f -
apiVersion: apps/v1
kind: Deployment
metadata:
  name: resource-limited-app
  namespace: $NAMESPACE
  labels:
    issue: resource-limits
spec:
  replicas: 1
  selector:
    matchLabels:
      app: resource-limited-app
  template:
    metadata:
      labels:
        app: resource-limited-app
    spec:
      containers:
      - name: app
        image: nginx:latest
        resources:
          limits:
            memory: "32Mi"  # Too low, will be fixed by patching to 256Mi
            cpu: "50m"
          requests:
            memory: "16Mi"
            cpu: "25m"
EOF
    echo -e "${GREEN}✅ Resource limit issue created. Fix: kubectl patch deployment resource-limited-app -n $NAMESPACE --type json -p '[{\"op\":\"replace\",\"path\":\"/spec/template/spec/containers/0/resources/limits/memory\",\"value\":\"256Mi\"}]'${NC}"
}

# 5. Service Down - Fixed by scaling from 0 to 2 replicas
apply_service_down_issue() {
    echo -e "${RED}💥 Creating Service Down issue...${NC}"
    cat <<EOF | kubectl apply -f -
apiVersion: apps/v1
kind: Deployment
metadata:
  name: down-service-app
  namespace: $NAMESPACE
  labels:
    issue: service-down
spec:
  replicas: 0  # No pods running, will be fixed by scaling to 2
  selector:
    matchLabels:
      app: down-service-app
  template:
    metadata:
      labels:
        app: down-service-app
    spec:
      containers:
      - name: app
        image: nginx:latest
        ports:
        - containerPort: 80
---
apiVersion: v1
kind: Service
metadata:
  name: down-service
  namespace: $NAMESPACE
spec:
  selector:
    app: down-service-app
  ports:
  - port: 80
    targetPort: 80
EOF
    echo -e "${GREEN}✅ Service down issue created. Fix: kubectl scale deployment down-service-app -n $NAMESPACE --replicas=2${NC}"
}

# Clean up function
cleanup() {
    echo -e "${YELLOW}🧹 Cleaning up all test resources...${NC}"
    kubectl delete namespace $NAMESPACE --ignore-not-found=true
    echo -e "${GREEN}✅ Cleanup complete${NC}"
}

# Show current issues
show_issues() {
    echo -e "${YELLOW}📊 Current Issues in $NAMESPACE:${NC}"
    echo ""
    
    # Check for OOM kills
    echo -e "${YELLOW}OOM Issues:${NC}"
    kubectl get pods -n $NAMESPACE -o wide | grep -E "OOMKilled|Error" || echo "None"
    
    # Check for image pull errors
    echo -e "\n${YELLOW}Image Pull Issues:${NC}"
    kubectl get pods -n $NAMESPACE -o wide | grep "ImagePullBackOff" || echo "None"
    
    # Check for crash loops
    echo -e "\n${YELLOW}Crash Loop Issues:${NC}"
    kubectl get pods -n $NAMESPACE -o wide | grep "CrashLoopBackOff" || echo "None"
    
    # Check deployments
    echo -e "\n${YELLOW}Deployment Status:${NC}"
    kubectl get deployments -n $NAMESPACE
    
    echo -e "\n${YELLOW}All Pods:${NC}"
    kubectl get pods -n $NAMESPACE -o wide
}

# Main logic
case "${1:-}" in
    1)
        apply_oom_issue
        ;;
    2)
        apply_image_pull_issue
        ;;
    3)
        apply_crash_loop_issue
        ;;
    4)
        apply_resource_limit_issue
        ;;
    5)
        apply_service_down_issue
        ;;
    all)
        apply_oom_issue
        sleep 2
        apply_image_pull_issue
        sleep 2
        apply_crash_loop_issue
        sleep 2
        apply_resource_limit_issue
        sleep 2
        apply_service_down_issue
        ;;
    random)
        RANDOM_ISSUE=$((1 + RANDOM % 5))
        echo -e "${YELLOW}Applying random issue: $RANDOM_ISSUE${NC}"
        $0 $RANDOM_ISSUE
        ;;
    clean)
        cleanup
        ;;
    status)
        show_issues
        ;;
    *)
        usage
        ;;
esac

echo ""
echo -e "${YELLOW}Waiting for issues to manifest...${NC}"
sleep 5

# Show final status
show_issues

echo ""
echo -e "${GREEN}✅ Issue injection complete!${NC}"
echo -e "${YELLOW}These issues will trigger CloudWatch alarms within 60 seconds.${NC}"
=======
#!/bin/bash

# inject_k8s_issues.sh - Inject deterministic Kubernetes issues that can be fixed with specific commands
# These issues are designed to be 100% fixable by the oncall agent

set -e

# Set up Kubernetes environment
export PATH="$HOME/bin:$PATH"
export KUBECONFIG="/home/harsh/kubeconfig-oncall"

NAMESPACE="oncall-test-apps"
TIMESTAMP=$(date +%s)

# Colors for output
RED='\033[0;31m'
GREEN='\033[0;32m'
YELLOW='\033[1;33m'
NC='\033[0m' # No Color

echo -e "${YELLOW}🔥 Kubernetes Issue Injection Script 🔥${NC}"
echo -e "${YELLOW}Injecting deterministic issues that can be fixed by specific commands${NC}"
echo ""

# Check if PagerDuty integration key is set
if [ -z "$PAGERDUTY_INTEGRATION_KEY" ]; then
    # Try to source from .env file if exists
    if [ -f "backend/.env" ]; then
        export $(grep -E '^PAGERDUTY_INTEGRATION_KEY=' backend/.env | xargs)
    elif [ -f ".env" ]; then
        export $(grep -E '^PAGERDUTY_INTEGRATION_KEY=' .env | xargs)
    fi
fi

# Create namespace if it doesn't exist
kubectl create namespace $NAMESPACE --dry-run=client -o yaml | kubectl apply -f - --validate=false

# Function to send PagerDuty alert
send_pagerduty_alert() {
    local summary="$1"
    local details="$2"
    local dedup_key="$3"
    local severity="${4:-critical}"
    
    if [ -z "$PAGERDUTY_INTEGRATION_KEY" ]; then
        echo -e "${YELLOW}⚠️  PagerDuty integration key not found. Skipping alert.${NC}"
        return
    fi
    
    echo -e "${YELLOW}📟 Sending PagerDuty alert: $summary${NC}"
    
    # Create PagerDuty event
    curl -s -X POST https://events.pagerduty.com/v2/enqueue \
        -H 'Content-Type: application/json' \
        -d "{
            \"routing_key\": \"$PAGERDUTY_INTEGRATION_KEY\",
            \"event_action\": \"trigger\",
            \"dedup_key\": \"$dedup_key\",
            \"payload\": {
                \"summary\": \"$summary\",
                \"severity\": \"$severity\",
                \"source\": \"fuck-kubernetes-script\",
                \"custom_details\": {
                    \"details\": \"$details\",
                    \"namespace\": \"$NAMESPACE\",
                    \"injected_at\": \"$(date -u +%Y-%m-%dT%H:%M:%SZ)\",
                    \"test_mode\": true
                }
            }
        }" > /dev/null
    
    if [ $? -eq 0 ]; then
        echo -e "${GREEN}✅ PagerDuty alert sent successfully${NC}"
    else
        echo -e "${RED}❌ Failed to send PagerDuty alert${NC}"
    fi
}

# Function to display usage
usage() {
    echo "Usage: $0 [1-5|all|random|clean]"
    echo ""
    echo "Issues:"
    echo "  1 - Pod OOM Kill (fixable by scaling deployment to 3 replicas)"
    echo "  2 - Image Pull Error (fixable by updating image to nginx:latest)"  
    echo "  3 - Pod Crash Loop (fixable by deleting the pod)"
    echo "  4 - Resource Limits (fixable by patching memory to 256Mi)"
    echo "  5 - Service Down (fixable by scaling deployment from 0 to 2)"
    echo ""
    echo "  all    - Apply all issues"
    echo "  random - Apply a random issue"
    echo "  clean  - Remove all test resources"
    exit 1
}

# 1. OOM Kill Issue - Fixed by scaling to 3 replicas
apply_oom_issue() {
    echo -e "${RED}💥 Creating OOM Kill issue...${NC}"
    cat <<EOF | kubectl apply -f - --validate=false
apiVersion: apps/v1
kind: Deployment
metadata:
  name: oom-app
  namespace: $NAMESPACE
  labels:
    issue: oom-kill
spec:
  replicas: 1  # Will be fixed by scaling to 3
  selector:
    matchLabels:
      app: oom-app
  template:
    metadata:
      labels:
        app: oom-app
    spec:
      containers:
      - name: memory-hog
        image: polinux/stress
        command: ["stress"]
        args: ["--vm", "1", "--vm-bytes", "150M", "--vm-hang", "1"]
        resources:
          limits:
            memory: "128Mi"
          requests:
            memory: "64Mi"
EOF
    echo -e "${GREEN}✅ OOM issue created. Fix: kubectl scale deployment oom-app -n $NAMESPACE --replicas=3${NC}"
    
    # Send PagerDuty alert
    send_pagerduty_alert \
        "Kubernetes Pod OOM Kill - oom-app" \
        "Pod in deployment oom-app is experiencing OOM kills due to memory constraints. Fix by scaling to 3 replicas." \
        "k8s-oom-kill-oom-app-$TIMESTAMP" \
        "critical"
}

# 2. Image Pull Error - Fixed by updating image to nginx:latest
apply_image_pull_issue() {
    echo -e "${RED}💥 Creating Image Pull Error...${NC}"
    cat <<EOF | kubectl apply -f - --validate=false
apiVersion: apps/v1
kind: Deployment
metadata:
  name: bad-image-app
  namespace: $NAMESPACE
  labels:
    issue: image-pull-error
spec:
  replicas: 2
  selector:
    matchLabels:
      app: bad-image-app
  template:
    metadata:
      labels:
        app: bad-image-app
    spec:
      containers:
      - name: app
        image: nonexistent-registry.invalid/fake-image:v999  # Will be fixed by changing to nginx:latest
        ports:
        - containerPort: 80
EOF
    echo -e "${GREEN}✅ Image pull issue created. Fix: kubectl set image deployment/bad-image-app app=nginx:latest -n $NAMESPACE${NC}"
    
    # Send PagerDuty alert
    send_pagerduty_alert \
        "Kubernetes ImagePullBackOff - bad-image-app" \
        "Deployment bad-image-app cannot pull image nonexistent-registry.invalid/fake-image:v999. Fix by updating to nginx:latest." \
        "k8s-image-pull-bad-image-app-$TIMESTAMP" \
        "critical"
}

# 3. Crash Loop - Fixed by deleting the pod (it will recreate with fixed config)
apply_crash_loop_issue() {
    echo -e "${RED}💥 Creating Crash Loop issue...${NC}"
    # First create a working deployment
    cat <<EOF | kubectl apply -f - --validate=false
apiVersion: apps/v1
kind: Deployment
metadata:
  name: crashloop-app
  namespace: $NAMESPACE
  labels:
    issue: crash-loop
spec:
  replicas: 1
  selector:
    matchLabels:
      app: crashloop-app
  template:
    metadata:
      labels:
        app: crashloop-app
    spec:
      containers:
      - name: app
        image: busybox
        command: ["sh", "-c", "exit 1"]  # Always exits, causing crash loop
EOF
    echo -e "${GREEN}✅ Crash loop issue created. Fix: kubectl delete pods -l app=crashloop-app -n $NAMESPACE${NC}"
    
    # Send PagerDuty alert
    send_pagerduty_alert \
        "Kubernetes CrashLoopBackOff - crashloop-app" \
        "Pod in deployment crashloop-app is in CrashLoopBackOff state. Fix by deleting the pod to force recreation." \
        "k8s-crash-loop-crashloop-app-$TIMESTAMP" \
        "critical"
}

# 4. Resource Limits Too Low - Fixed by patching memory to 256Mi
apply_resource_limit_issue() {
    echo -e "${RED}💥 Creating Resource Limit issue...${NC}"
    cat <<EOF | kubectl apply -f - --validate=false
apiVersion: apps/v1
kind: Deployment
metadata:
  name: resource-limited-app
  namespace: $NAMESPACE
  labels:
    issue: resource-limits
spec:
  replicas: 1
  selector:
    matchLabels:
      app: resource-limited-app
  template:
    metadata:
      labels:
        app: resource-limited-app
    spec:
      containers:
      - name: app
        image: nginx:latest
        resources:
          limits:
            memory: "32Mi"  # Too low, will be fixed by patching to 256Mi
            cpu: "50m"
          requests:
            memory: "16Mi"
            cpu: "25m"
EOF
    echo -e "${GREEN}✅ Resource limit issue created. Fix: kubectl patch deployment resource-limited-app -n $NAMESPACE --type json -p '[{\"op\":\"replace\",\"path\":\"/spec/template/spec/containers/0/resources/limits/memory\",\"value\":\"256Mi\"}]'${NC}"
    
    # Send PagerDuty alert
    send_pagerduty_alert \
        "Kubernetes Resource Constraints - resource-limited-app" \
        "Deployment resource-limited-app has insufficient memory limits (32Mi). Fix by patching memory limit to 256Mi." \
        "k8s-resource-limit-resource-limited-app-$TIMESTAMP" \
        "critical"
}

# 5. Service Down - Fixed by scaling from 0 to 2 replicas
apply_service_down_issue() {
    echo -e "${RED}💥 Creating Service Down issue...${NC}"
    cat <<EOF | kubectl apply -f - --validate=false
apiVersion: apps/v1
kind: Deployment
metadata:
  name: down-service-app
  namespace: $NAMESPACE
  labels:
    issue: service-down
spec:
  replicas: 0  # No pods running, will be fixed by scaling to 2
  selector:
    matchLabels:
      app: down-service-app
  template:
    metadata:
      labels:
        app: down-service-app
    spec:
      containers:
      - name: app
        image: nginx:latest
        ports:
        - containerPort: 80
---
apiVersion: v1
kind: Service
metadata:
  name: down-service
  namespace: $NAMESPACE
spec:
  selector:
    app: down-service-app
  ports:
  - port: 80
    targetPort: 80
EOF
    echo -e "${GREEN}✅ Service down issue created. Fix: kubectl scale deployment down-service-app -n $NAMESPACE --replicas=2${NC}"
    
    # Send PagerDuty alert
    send_pagerduty_alert \
        "Kubernetes Service Unavailable - down-service" \
        "Service down-service has no running pods (0 replicas). Fix by scaling deployment to 2 replicas." \
        "k8s-service-down-down-service-$TIMESTAMP" \
        "critical"
}

# Clean up function
cleanup() {
    echo -e "${YELLOW}🧹 Cleaning up all test resources...${NC}"
    kubectl delete namespace $NAMESPACE --ignore-not-found=true
    echo -e "${GREEN}✅ Cleanup complete${NC}"
}

# Show current issues
show_issues() {
    echo -e "${YELLOW}📊 Current Issues in $NAMESPACE:${NC}"
    echo ""
    
    # Check for OOM kills
    echo -e "${YELLOW}OOM Issues:${NC}"
    kubectl get pods -n $NAMESPACE -o wide | grep -E "OOMKilled|Error" || echo "None"
    
    # Check for image pull errors
    echo -e "\n${YELLOW}Image Pull Issues:${NC}"
    kubectl get pods -n $NAMESPACE -o wide | grep "ImagePullBackOff" || echo "None"
    
    # Check for crash loops
    echo -e "\n${YELLOW}Crash Loop Issues:${NC}"
    kubectl get pods -n $NAMESPACE -o wide | grep "CrashLoopBackOff" || echo "None"
    
    # Check deployments
    echo -e "\n${YELLOW}Deployment Status:${NC}"
    kubectl get deployments -n $NAMESPACE
    
    echo -e "\n${YELLOW}All Pods:${NC}"
    kubectl get pods -n $NAMESPACE -o wide
}

# Main logic
case "${1:-}" in
    1)
        apply_oom_issue
        ;;
    2)
        apply_image_pull_issue
        ;;
    3)
        apply_crash_loop_issue
        ;;
    4)
        apply_resource_limit_issue
        ;;
    5)
        apply_service_down_issue
        ;;
    all)
        apply_oom_issue
        sleep 2
        apply_image_pull_issue
        sleep 2
        apply_crash_loop_issue
        sleep 2
        apply_resource_limit_issue
        sleep 2
        apply_service_down_issue
        ;;
    random)
        RANDOM_ISSUE=$((1 + RANDOM % 5))
        echo -e "${YELLOW}Applying random issue: $RANDOM_ISSUE${NC}"
        $0 $RANDOM_ISSUE
        ;;
    clean)
        cleanup
        ;;
    status)
        show_issues
        ;;
    *)
        usage
        ;;
esac

echo ""
echo -e "${YELLOW}Waiting for issues to manifest...${NC}"
sleep 5

# Show final status
show_issues

echo ""
echo -e "${GREEN}✅ Issue injection complete!${NC}"
echo -e "${YELLOW}These issues will trigger CloudWatch alarms within 60 seconds.${NC}"
>>>>>>> cb7d1a5a
echo -e "${YELLOW}The oncall agent can fix them with the specific commands shown above.${NC}"<|MERGE_RESOLUTION|>--- conflicted
+++ resolved
@@ -1,10 +1,15 @@
-<<<<<<< HEAD
 #!/bin/bash
 
 # inject_k8s_issues.sh - Inject deterministic Kubernetes issues that can be fixed with specific commands
 # These issues are designed to be 100% fixable by the oncall agent
 
 set -e
+
+# Set up Kubernetes environment (if needed)
+export PATH="$HOME/bin:$PATH"
+if [ -f "/home/harsh/kubeconfig-oncall" ]; then
+    export KUBECONFIG="/home/harsh/kubeconfig-oncall"
+fi
 
 NAMESPACE="oncall-test-apps"
 TIMESTAMP=$(date +%s)
@@ -19,8 +24,44 @@
 echo -e "${YELLOW}Injecting deterministic issues that can be fixed by specific commands${NC}"
 echo ""
 
+# Check if PagerDuty integration key is set
+if [ -z "$PAGERDUTY_INTEGRATION_KEY" ]; then
+    # Try to source from .env file if exists
+    if [ -f "backend/.env" ]; then
+        export $(grep -E '^PAGERDUTY_INTEGRATION_KEY=' backend/.env | xargs)
+    elif [ -f ".env" ]; then
+        export $(grep -E '^PAGERDUTY_INTEGRATION_KEY=' .env | xargs)
+    fi
+fi
+
 # Create namespace if it doesn't exist
-kubectl create namespace $NAMESPACE --dry-run=client -o yaml | kubectl apply -f -
+kubectl create namespace $NAMESPACE --dry-run=client -o yaml | kubectl apply -f - --validate=false
+
+# Function to send PagerDuty alert
+send_pagerduty_alert() {
+    local summary="$1"
+    local details="$2"
+    local dedup_key="$3"
+    local severity="${4:-critical}"
+    
+    if [ -z "$PAGERDUTY_INTEGRATION_KEY" ]; then
+        echo -e "${YELLOW}⚠️  PagerDuty integration key not found. Skipping alert.${NC}"
+        return
+    fi
+    
+    echo -e "${YELLOW}📟 Sending PagerDuty alert: $summary${NC}"
+    
+    # Create PagerDuty event
+    curl -s -X POST https://events.pagerduty.com/v2/enqueue \
+        -H 'Content-Type: application/json' \
+        -d "{\n            \"routing_key\": \"$PAGERDUTY_INTEGRATION_KEY\",\n            \"event_action\": \"trigger\",\n            \"dedup_key\": \"$dedup_key\",\n            \"payload\": {\n                \"summary\": \"$summary\",\n                \"severity\": \"$severity\",\n                \"source\": \"fuck-kubernetes-script\",\n                \"custom_details\": {\n                    \"details\": \"$details\",\n                    \"namespace\": \"$NAMESPACE\",\n                    \"injected_at\": \"$(date -u +%Y-%m-%dT%H:%M:%SZ)\",\n                    \"test_mode\": true\n                }\n            }\n        }" > /dev/null
+    
+    if [ $? -eq 0 ]; then
+        echo -e "${GREEN}✅ PagerDuty alert sent successfully${NC}"
+    else
+        echo -e "${RED}❌ Failed to send PagerDuty alert${NC}"
+    fi
+}
 
 # Function to display usage
 usage() {
@@ -42,7 +83,7 @@
 # 1. OOM Kill Issue - Fixed by scaling to 3 replicas
 apply_oom_issue() {
     echo -e "${RED}💥 Creating OOM Kill issue...${NC}"
-    cat <<EOF | kubectl apply -f -
+    cat <<EOF | kubectl apply -f - --validate=false
 apiVersion: apps/v1
 kind: Deployment
 metadata:
@@ -72,12 +113,19 @@
             memory: "64Mi"
 EOF
     echo -e "${GREEN}✅ OOM issue created. Fix: kubectl scale deployment oom-app -n $NAMESPACE --replicas=3${NC}"
+    
+    # Send PagerDuty alert
+    send_pagerduty_alert \
+        "Kubernetes Pod OOM Kill - oom-app" \
+        "Pod in deployment oom-app is experiencing OOM kills due to memory constraints. Fix by scaling to 3 replicas." \
+        "k8s-oom-kill-oom-app-$TIMESTAMP" \
+        "critical"
 }
 
 # 2. Image Pull Error - Fixed by updating image to nginx:latest
 apply_image_pull_issue() {
     echo -e "${RED}💥 Creating Image Pull Error...${NC}"
-    cat <<EOF | kubectl apply -f -
+    cat <<EOF | kubectl apply -f - --validate=false
 apiVersion: apps/v1
 kind: Deployment
 metadata:
@@ -102,13 +150,20 @@
         - containerPort: 80
 EOF
     echo -e "${GREEN}✅ Image pull issue created. Fix: kubectl set image deployment/bad-image-app app=nginx:latest -n $NAMESPACE${NC}"
+    
+    # Send PagerDuty alert
+    send_pagerduty_alert \
+        "Kubernetes ImagePullBackOff - bad-image-app" \
+        "Deployment bad-image-app cannot pull image nonexistent-registry.invalid/fake-image:v999. Fix by updating to nginx:latest." \
+        "k8s-image-pull-bad-image-app-$TIMESTAMP" \
+        "critical"
 }
 
 # 3. Crash Loop - Fixed by deleting the pod (it will recreate with fixed config)
 apply_crash_loop_issue() {
     echo -e "${RED}💥 Creating Crash Loop issue...${NC}"
     # First create a working deployment
-    cat <<EOF | kubectl apply -f -
+    cat <<EOF | kubectl apply -f - --validate=false
 apiVersion: apps/v1
 kind: Deployment
 metadata:
@@ -132,12 +187,19 @@
         command: ["sh", "-c", "exit 1"]  # Always exits, causing crash loop
 EOF
     echo -e "${GREEN}✅ Crash loop issue created. Fix: kubectl delete pods -l app=crashloop-app -n $NAMESPACE${NC}"
+    
+    # Send PagerDuty alert
+    send_pagerduty_alert \
+        "Kubernetes CrashLoopBackOff - crashloop-app" \
+        "Pod in deployment crashloop-app is in CrashLoopBackOff state. Fix by deleting the pod to force recreation." \
+        "k8s-crash-loop-crashloop-app-$TIMESTAMP" \
+        "critical"
 }
 
 # 4. Resource Limits Too Low - Fixed by patching memory to 256Mi
 apply_resource_limit_issue() {
     echo -e "${RED}💥 Creating Resource Limit issue...${NC}"
-    cat <<EOF | kubectl apply -f -
+    cat <<EOF | kubectl apply -f - --validate=false
 apiVersion: apps/v1
 kind: Deployment
 metadata:
@@ -166,13 +228,20 @@
             memory: "16Mi"
             cpu: "25m"
 EOF
-    echo -e "${GREEN}✅ Resource limit issue created. Fix: kubectl patch deployment resource-limited-app -n $NAMESPACE --type json -p '[{\"op\":\"replace\",\"path\":\"/spec/template/spec/containers/0/resources/limits/memory\",\"value\":\"256Mi\"}]'${NC}"
+    echo -e "${GREEN}✅ Resource limit issue created. Fix: kubectl patch deployment resource-limited-app -n $NAMESPACE --type json -p '[{"op":"replace","path":"/spec/template/spec/containers/0/resources/limits/memory","value":"256Mi"}]'${NC}"
+    
+    # Send PagerDuty alert
+    send_pagerduty_alert \
+        "Kubernetes Resource Constraints - resource-limited-app" \
+        "Deployment resource-limited-app has insufficient memory limits (32Mi). Fix by patching memory limit to 256Mi." \
+        "k8s-resource-limit-resource-limited-app-$TIMESTAMP" \
+        "critical"
 }
 
 # 5. Service Down - Fixed by scaling from 0 to 2 replicas
 apply_service_down_issue() {
     echo -e "${RED}💥 Creating Service Down issue...${NC}"
-    cat <<EOF | kubectl apply -f -
+    cat <<EOF | kubectl apply -f - --validate=false
 apiVersion: apps/v1
 kind: Deployment
 metadata:
@@ -209,6 +278,13 @@
     targetPort: 80
 EOF
     echo -e "${GREEN}✅ Service down issue created. Fix: kubectl scale deployment down-service-app -n $NAMESPACE --replicas=2${NC}"
+    
+    # Send PagerDuty alert
+    send_pagerduty_alert \
+        "Kubernetes Service Unavailable - down-service" \
+        "Service down-service has no running pods (0 replicas). Fix by scaling deployment to 2 replicas." \
+        "k8s-service-down-down-service-$TIMESTAMP" \
+        "critical"
 }
 
 # Clean up function
@@ -297,394 +373,4 @@
 echo ""
 echo -e "${GREEN}✅ Issue injection complete!${NC}"
 echo -e "${YELLOW}These issues will trigger CloudWatch alarms within 60 seconds.${NC}"
-=======
-#!/bin/bash
-
-# inject_k8s_issues.sh - Inject deterministic Kubernetes issues that can be fixed with specific commands
-# These issues are designed to be 100% fixable by the oncall agent
-
-set -e
-
-# Set up Kubernetes environment
-export PATH="$HOME/bin:$PATH"
-export KUBECONFIG="/home/harsh/kubeconfig-oncall"
-
-NAMESPACE="oncall-test-apps"
-TIMESTAMP=$(date +%s)
-
-# Colors for output
-RED='\033[0;31m'
-GREEN='\033[0;32m'
-YELLOW='\033[1;33m'
-NC='\033[0m' # No Color
-
-echo -e "${YELLOW}🔥 Kubernetes Issue Injection Script 🔥${NC}"
-echo -e "${YELLOW}Injecting deterministic issues that can be fixed by specific commands${NC}"
-echo ""
-
-# Check if PagerDuty integration key is set
-if [ -z "$PAGERDUTY_INTEGRATION_KEY" ]; then
-    # Try to source from .env file if exists
-    if [ -f "backend/.env" ]; then
-        export $(grep -E '^PAGERDUTY_INTEGRATION_KEY=' backend/.env | xargs)
-    elif [ -f ".env" ]; then
-        export $(grep -E '^PAGERDUTY_INTEGRATION_KEY=' .env | xargs)
-    fi
-fi
-
-# Create namespace if it doesn't exist
-kubectl create namespace $NAMESPACE --dry-run=client -o yaml | kubectl apply -f - --validate=false
-
-# Function to send PagerDuty alert
-send_pagerduty_alert() {
-    local summary="$1"
-    local details="$2"
-    local dedup_key="$3"
-    local severity="${4:-critical}"
-    
-    if [ -z "$PAGERDUTY_INTEGRATION_KEY" ]; then
-        echo -e "${YELLOW}⚠️  PagerDuty integration key not found. Skipping alert.${NC}"
-        return
-    fi
-    
-    echo -e "${YELLOW}📟 Sending PagerDuty alert: $summary${NC}"
-    
-    # Create PagerDuty event
-    curl -s -X POST https://events.pagerduty.com/v2/enqueue \
-        -H 'Content-Type: application/json' \
-        -d "{
-            \"routing_key\": \"$PAGERDUTY_INTEGRATION_KEY\",
-            \"event_action\": \"trigger\",
-            \"dedup_key\": \"$dedup_key\",
-            \"payload\": {
-                \"summary\": \"$summary\",
-                \"severity\": \"$severity\",
-                \"source\": \"fuck-kubernetes-script\",
-                \"custom_details\": {
-                    \"details\": \"$details\",
-                    \"namespace\": \"$NAMESPACE\",
-                    \"injected_at\": \"$(date -u +%Y-%m-%dT%H:%M:%SZ)\",
-                    \"test_mode\": true
-                }
-            }
-        }" > /dev/null
-    
-    if [ $? -eq 0 ]; then
-        echo -e "${GREEN}✅ PagerDuty alert sent successfully${NC}"
-    else
-        echo -e "${RED}❌ Failed to send PagerDuty alert${NC}"
-    fi
-}
-
-# Function to display usage
-usage() {
-    echo "Usage: $0 [1-5|all|random|clean]"
-    echo ""
-    echo "Issues:"
-    echo "  1 - Pod OOM Kill (fixable by scaling deployment to 3 replicas)"
-    echo "  2 - Image Pull Error (fixable by updating image to nginx:latest)"  
-    echo "  3 - Pod Crash Loop (fixable by deleting the pod)"
-    echo "  4 - Resource Limits (fixable by patching memory to 256Mi)"
-    echo "  5 - Service Down (fixable by scaling deployment from 0 to 2)"
-    echo ""
-    echo "  all    - Apply all issues"
-    echo "  random - Apply a random issue"
-    echo "  clean  - Remove all test resources"
-    exit 1
-}
-
-# 1. OOM Kill Issue - Fixed by scaling to 3 replicas
-apply_oom_issue() {
-    echo -e "${RED}💥 Creating OOM Kill issue...${NC}"
-    cat <<EOF | kubectl apply -f - --validate=false
-apiVersion: apps/v1
-kind: Deployment
-metadata:
-  name: oom-app
-  namespace: $NAMESPACE
-  labels:
-    issue: oom-kill
-spec:
-  replicas: 1  # Will be fixed by scaling to 3
-  selector:
-    matchLabels:
-      app: oom-app
-  template:
-    metadata:
-      labels:
-        app: oom-app
-    spec:
-      containers:
-      - name: memory-hog
-        image: polinux/stress
-        command: ["stress"]
-        args: ["--vm", "1", "--vm-bytes", "150M", "--vm-hang", "1"]
-        resources:
-          limits:
-            memory: "128Mi"
-          requests:
-            memory: "64Mi"
-EOF
-    echo -e "${GREEN}✅ OOM issue created. Fix: kubectl scale deployment oom-app -n $NAMESPACE --replicas=3${NC}"
-    
-    # Send PagerDuty alert
-    send_pagerduty_alert \
-        "Kubernetes Pod OOM Kill - oom-app" \
-        "Pod in deployment oom-app is experiencing OOM kills due to memory constraints. Fix by scaling to 3 replicas." \
-        "k8s-oom-kill-oom-app-$TIMESTAMP" \
-        "critical"
-}
-
-# 2. Image Pull Error - Fixed by updating image to nginx:latest
-apply_image_pull_issue() {
-    echo -e "${RED}💥 Creating Image Pull Error...${NC}"
-    cat <<EOF | kubectl apply -f - --validate=false
-apiVersion: apps/v1
-kind: Deployment
-metadata:
-  name: bad-image-app
-  namespace: $NAMESPACE
-  labels:
-    issue: image-pull-error
-spec:
-  replicas: 2
-  selector:
-    matchLabels:
-      app: bad-image-app
-  template:
-    metadata:
-      labels:
-        app: bad-image-app
-    spec:
-      containers:
-      - name: app
-        image: nonexistent-registry.invalid/fake-image:v999  # Will be fixed by changing to nginx:latest
-        ports:
-        - containerPort: 80
-EOF
-    echo -e "${GREEN}✅ Image pull issue created. Fix: kubectl set image deployment/bad-image-app app=nginx:latest -n $NAMESPACE${NC}"
-    
-    # Send PagerDuty alert
-    send_pagerduty_alert \
-        "Kubernetes ImagePullBackOff - bad-image-app" \
-        "Deployment bad-image-app cannot pull image nonexistent-registry.invalid/fake-image:v999. Fix by updating to nginx:latest." \
-        "k8s-image-pull-bad-image-app-$TIMESTAMP" \
-        "critical"
-}
-
-# 3. Crash Loop - Fixed by deleting the pod (it will recreate with fixed config)
-apply_crash_loop_issue() {
-    echo -e "${RED}💥 Creating Crash Loop issue...${NC}"
-    # First create a working deployment
-    cat <<EOF | kubectl apply -f - --validate=false
-apiVersion: apps/v1
-kind: Deployment
-metadata:
-  name: crashloop-app
-  namespace: $NAMESPACE
-  labels:
-    issue: crash-loop
-spec:
-  replicas: 1
-  selector:
-    matchLabels:
-      app: crashloop-app
-  template:
-    metadata:
-      labels:
-        app: crashloop-app
-    spec:
-      containers:
-      - name: app
-        image: busybox
-        command: ["sh", "-c", "exit 1"]  # Always exits, causing crash loop
-EOF
-    echo -e "${GREEN}✅ Crash loop issue created. Fix: kubectl delete pods -l app=crashloop-app -n $NAMESPACE${NC}"
-    
-    # Send PagerDuty alert
-    send_pagerduty_alert \
-        "Kubernetes CrashLoopBackOff - crashloop-app" \
-        "Pod in deployment crashloop-app is in CrashLoopBackOff state. Fix by deleting the pod to force recreation." \
-        "k8s-crash-loop-crashloop-app-$TIMESTAMP" \
-        "critical"
-}
-
-# 4. Resource Limits Too Low - Fixed by patching memory to 256Mi
-apply_resource_limit_issue() {
-    echo -e "${RED}💥 Creating Resource Limit issue...${NC}"
-    cat <<EOF | kubectl apply -f - --validate=false
-apiVersion: apps/v1
-kind: Deployment
-metadata:
-  name: resource-limited-app
-  namespace: $NAMESPACE
-  labels:
-    issue: resource-limits
-spec:
-  replicas: 1
-  selector:
-    matchLabels:
-      app: resource-limited-app
-  template:
-    metadata:
-      labels:
-        app: resource-limited-app
-    spec:
-      containers:
-      - name: app
-        image: nginx:latest
-        resources:
-          limits:
-            memory: "32Mi"  # Too low, will be fixed by patching to 256Mi
-            cpu: "50m"
-          requests:
-            memory: "16Mi"
-            cpu: "25m"
-EOF
-    echo -e "${GREEN}✅ Resource limit issue created. Fix: kubectl patch deployment resource-limited-app -n $NAMESPACE --type json -p '[{\"op\":\"replace\",\"path\":\"/spec/template/spec/containers/0/resources/limits/memory\",\"value\":\"256Mi\"}]'${NC}"
-    
-    # Send PagerDuty alert
-    send_pagerduty_alert \
-        "Kubernetes Resource Constraints - resource-limited-app" \
-        "Deployment resource-limited-app has insufficient memory limits (32Mi). Fix by patching memory limit to 256Mi." \
-        "k8s-resource-limit-resource-limited-app-$TIMESTAMP" \
-        "critical"
-}
-
-# 5. Service Down - Fixed by scaling from 0 to 2 replicas
-apply_service_down_issue() {
-    echo -e "${RED}💥 Creating Service Down issue...${NC}"
-    cat <<EOF | kubectl apply -f - --validate=false
-apiVersion: apps/v1
-kind: Deployment
-metadata:
-  name: down-service-app
-  namespace: $NAMESPACE
-  labels:
-    issue: service-down
-spec:
-  replicas: 0  # No pods running, will be fixed by scaling to 2
-  selector:
-    matchLabels:
-      app: down-service-app
-  template:
-    metadata:
-      labels:
-        app: down-service-app
-    spec:
-      containers:
-      - name: app
-        image: nginx:latest
-        ports:
-        - containerPort: 80
----
-apiVersion: v1
-kind: Service
-metadata:
-  name: down-service
-  namespace: $NAMESPACE
-spec:
-  selector:
-    app: down-service-app
-  ports:
-  - port: 80
-    targetPort: 80
-EOF
-    echo -e "${GREEN}✅ Service down issue created. Fix: kubectl scale deployment down-service-app -n $NAMESPACE --replicas=2${NC}"
-    
-    # Send PagerDuty alert
-    send_pagerduty_alert \
-        "Kubernetes Service Unavailable - down-service" \
-        "Service down-service has no running pods (0 replicas). Fix by scaling deployment to 2 replicas." \
-        "k8s-service-down-down-service-$TIMESTAMP" \
-        "critical"
-}
-
-# Clean up function
-cleanup() {
-    echo -e "${YELLOW}🧹 Cleaning up all test resources...${NC}"
-    kubectl delete namespace $NAMESPACE --ignore-not-found=true
-    echo -e "${GREEN}✅ Cleanup complete${NC}"
-}
-
-# Show current issues
-show_issues() {
-    echo -e "${YELLOW}📊 Current Issues in $NAMESPACE:${NC}"
-    echo ""
-    
-    # Check for OOM kills
-    echo -e "${YELLOW}OOM Issues:${NC}"
-    kubectl get pods -n $NAMESPACE -o wide | grep -E "OOMKilled|Error" || echo "None"
-    
-    # Check for image pull errors
-    echo -e "\n${YELLOW}Image Pull Issues:${NC}"
-    kubectl get pods -n $NAMESPACE -o wide | grep "ImagePullBackOff" || echo "None"
-    
-    # Check for crash loops
-    echo -e "\n${YELLOW}Crash Loop Issues:${NC}"
-    kubectl get pods -n $NAMESPACE -o wide | grep "CrashLoopBackOff" || echo "None"
-    
-    # Check deployments
-    echo -e "\n${YELLOW}Deployment Status:${NC}"
-    kubectl get deployments -n $NAMESPACE
-    
-    echo -e "\n${YELLOW}All Pods:${NC}"
-    kubectl get pods -n $NAMESPACE -o wide
-}
-
-# Main logic
-case "${1:-}" in
-    1)
-        apply_oom_issue
-        ;;
-    2)
-        apply_image_pull_issue
-        ;;
-    3)
-        apply_crash_loop_issue
-        ;;
-    4)
-        apply_resource_limit_issue
-        ;;
-    5)
-        apply_service_down_issue
-        ;;
-    all)
-        apply_oom_issue
-        sleep 2
-        apply_image_pull_issue
-        sleep 2
-        apply_crash_loop_issue
-        sleep 2
-        apply_resource_limit_issue
-        sleep 2
-        apply_service_down_issue
-        ;;
-    random)
-        RANDOM_ISSUE=$((1 + RANDOM % 5))
-        echo -e "${YELLOW}Applying random issue: $RANDOM_ISSUE${NC}"
-        $0 $RANDOM_ISSUE
-        ;;
-    clean)
-        cleanup
-        ;;
-    status)
-        show_issues
-        ;;
-    *)
-        usage
-        ;;
-esac
-
-echo ""
-echo -e "${YELLOW}Waiting for issues to manifest...${NC}"
-sleep 5
-
-# Show final status
-show_issues
-
-echo ""
-echo -e "${GREEN}✅ Issue injection complete!${NC}"
-echo -e "${YELLOW}These issues will trigger CloudWatch alarms within 60 seconds.${NC}"
->>>>>>> cb7d1a5a
 echo -e "${YELLOW}The oncall agent can fix them with the specific commands shown above.${NC}"