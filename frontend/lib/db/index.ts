--- conflicted
+++ resolved
@@ -1,11 +1,5 @@
-<<<<<<< HEAD
-export { db, client } from './drizzle'
-export * from './schema'
-export * from './queries'
-=======
 // Re-export everything from modules
 export { db, client, ensureDbInitialized, getDb, getClient } from './drizzle'
 export * from './schema'
 export * from './queries'
->>>>>>> 2c3562c4
-export * from './dashboard-queries' +export * from './dashboard-queries'