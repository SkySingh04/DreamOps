<<<<<<< HEAD
import { drizzle } from 'drizzle-orm/postgres-js';
import postgres from 'postgres';
import * as schema from './schema';
import dotenv from 'dotenv';

dotenv.config();

// Ensure POSTGRES_URL is available, use a placeholder during build if needed
const connectionString = process.env.POSTGRES_URL || 'postgresql://placeholder:placeholder@localhost:5432/placeholder';

// Create client with the connection string
const client = postgres(connectionString, {
  // Prevent actual connection during build time
  connect_timeout: process.env.NODE_ENV === 'production' && !process.env.POSTGRES_URL?.includes('neon.tech') ? 1 : undefined,
  max: 1, // Limit connections
});

const db = drizzle(client, { schema });

export { client, db };
=======
import { drizzle } from 'drizzle-orm/postgres-js';
import postgres from 'postgres';
import * as schema from './schema';
import dotenv from 'dotenv';
import { createNeonConnection } from './neon-connection';

dotenv.config();

// Get the appropriate database URL based on environment
const getDatabaseUrl = () => {
  const env = process.env.NODE_ENV || 'development';
  
  // For Vercel/production deployments
  if (process.env.POSTGRES_URL) {
    return process.env.POSTGRES_URL;
  }
  
  // For local development
  if (env === 'development') {
    return process.env.DATABASE_URL || process.env.POSTGRES_URL || 'postgresql://placeholder:placeholder@localhost:5432/placeholder';
  }
  
  // Fallback for build time
  return 'postgresql://placeholder:placeholder@localhost:5432/placeholder';
};

const connectionString = getDatabaseUrl();

// Singleton pattern for database connection
let dbInstance: ReturnType<typeof drizzle> | null = null;
let clientInstance: any = null;
let initializationPromise: Promise<{ db: ReturnType<typeof drizzle>, client: any }> | null = null;

async function initializeDatabase() {
  if (dbInstance) return { db: dbInstance, client: clientInstance };
  
  // For build time placeholder
  if (connectionString.includes('placeholder')) {
    clientInstance = postgres(connectionString, { max: 1 });
    dbInstance = drizzle(clientInstance, { schema });
    return { db: dbInstance, client: clientInstance };
  }
  
  // Initialize the actual database connection
  if (connectionString.includes('neon.tech')) {
    console.log('[Database] Initializing Neon database connection...');
    clientInstance = await createNeonConnection(connectionString);
  } else {
    console.log('[Database] Initializing standard PostgreSQL connection...');
    clientInstance = postgres(connectionString, {
      max: 1,
      idle_timeout: 20,
      connect_timeout: 10,
    });
  }
  
  dbInstance = drizzle(clientInstance, { schema });
  console.log('[Database] Connection initialized successfully');
  
  return { db: dbInstance, client: clientInstance };
}

// Start initialization promise that can be awaited
function startInitialization() {
  if (!initializationPromise && !connectionString.includes('placeholder')) {
    initializationPromise = initializeDatabase().catch(err => {
      console.error('[Database] Failed to initialize:', err);
      // Reset promise so it can be retried
      initializationPromise = null;
      throw err;
    });
  }
  return initializationPromise;
}

// Proxy objects that ensure initialization before use
const createProxy = <T extends object>(getName: () => string) => {
  return new Proxy({} as T, {
    get(target, prop) {
      // Special handling for promise methods - these should not trigger initialization
      if (prop === 'then' || prop === 'catch' || prop === 'finally') {
        return undefined;
      }
      
      // If database is not initialized, start initialization and wait
      if (!dbInstance) {
        // For synchronous contexts, we need to throw an error with instructions
        throw new Error(
          `Database not initialized. The database must be initialized before accessing ${getName()}.${String(prop)}. ` +
          `Use "await ensureDbInitialized()" or "const db = await getDb()" instead of directly accessing the db proxy.`
        );
      }
      
      const instance = getName() === 'db' ? dbInstance : clientInstance;
      const value = Reflect.get(instance, prop);
      if (typeof value === 'function') {
        return value.bind(instance);
      }
      return value;
    },
    has(target, prop) {
      if (!dbInstance) return false;
      const instance = getName() === 'db' ? dbInstance : clientInstance;
      return Reflect.has(instance, prop);
    },
    set(target, prop, value) {
      if (!dbInstance) {
        throw new Error(`Database not initialized. Cannot set ${getName()}.${String(prop)}`);
      }
      const instance = getName() === 'db' ? dbInstance : clientInstance;
      return Reflect.set(instance, prop, value);
    }
  });
};

// Export proxies that will throw if used before initialization
export const db = createProxy<ReturnType<typeof drizzle>>(() => 'db');
export const client = createProxy<any>(() => 'client');

// Helper to ensure database is initialized
export async function ensureDbInitialized() {
  if (!dbInstance) {
    const promise = startInitialization();
    if (promise) {
      await promise;
    } else {
      // Direct initialization for placeholder connections
      await initializeDatabase();
    }
  }
}

// For server components and actions that need immediate database access
export async function getDb() {
  await ensureDbInitialized();
  return dbInstance!;
}

export async function getClient() {
  await ensureDbInitialized();
  return clientInstance!;
}

// Start initialization immediately on module load for server-side
if (typeof window === 'undefined' && !connectionString.includes('placeholder')) {
  startInitialization();
}
>>>>>>> 2c3562c4
<|MERGE_RESOLUTION|>--- conflicted
+++ resolved
@@ -1,25 +1,3 @@
-<<<<<<< HEAD
-import { drizzle } from 'drizzle-orm/postgres-js';
-import postgres from 'postgres';
-import * as schema from './schema';
-import dotenv from 'dotenv';
-
-dotenv.config();
-
-// Ensure POSTGRES_URL is available, use a placeholder during build if needed
-const connectionString = process.env.POSTGRES_URL || 'postgresql://placeholder:placeholder@localhost:5432/placeholder';
-
-// Create client with the connection string
-const client = postgres(connectionString, {
-  // Prevent actual connection during build time
-  connect_timeout: process.env.NODE_ENV === 'production' && !process.env.POSTGRES_URL?.includes('neon.tech') ? 1 : undefined,
-  max: 1, // Limit connections
-});
-
-const db = drizzle(client, { schema });
-
-export { client, db };
-=======
 import { drizzle } from 'drizzle-orm/postgres-js';
 import postgres from 'postgres';
 import * as schema from './schema';
@@ -166,5 +144,4 @@
 // Start initialization immediately on module load for server-side
 if (typeof window === 'undefined' && !connectionString.includes('placeholder')) {
   startInitialization();
-}
->>>>>>> 2c3562c4
+}