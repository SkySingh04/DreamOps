--- conflicted
+++ resolved
@@ -1,444 +1,223 @@
-<<<<<<< HEAD
-import { exec } from 'node:child_process';
-import { promises as fs } from 'node:fs';
-import { promisify } from 'node:util';
-import readline from 'node:readline';
-import crypto from 'node:crypto';
-import path from 'node:path';
-import os from 'node:os';
-
-const execAsync = promisify(exec);
-
-function question(query: string): Promise<string> {
-  const rl = readline.createInterface({
-    input: process.stdin,
-    output: process.stdout,
-  });
-
-  return new Promise((resolve) =>
-    rl.question(query, (ans) => {
-      rl.close();
-      resolve(ans);
-    })
-  );
-}
-
-async function checkStripeCLI() {
-  console.log(
-    'Step 1: Checking if Stripe CLI is installed and authenticated...'
-  );
-  try {
-    await execAsync('stripe --version');
-    console.log('Stripe CLI is installed.');
-
-    // Check if Stripe CLI is authenticated
-    try {
-      await execAsync('stripe config --list');
-      console.log('Stripe CLI is authenticated.');
-    } catch (error) {
-      console.log(
-        'Stripe CLI is not authenticated or the authentication has expired.'
-      );
-      console.log('Please run: stripe login');
-      const answer = await question(
-        'Have you completed the authentication? (y/n): '
-      );
-      if (answer.toLowerCase() !== 'y') {
-        console.log(
-          'Please authenticate with Stripe CLI and run this script again.'
-        );
-        process.exit(1);
-      }
-
-      // Verify authentication after user confirms login
-      try {
-        await execAsync('stripe config --list');
-        console.log('Stripe CLI authentication confirmed.');
-      } catch (error) {
-        console.error(
-          'Failed to verify Stripe CLI authentication. Please try again.'
-        );
-        process.exit(1);
-      }
-    }
-  } catch (error) {
-    console.error(
-      'Stripe CLI is not installed. Please install it and try again.'
-    );
-    console.log('To install Stripe CLI, follow these steps:');
-    console.log('1. Visit: https://docs.stripe.com/stripe-cli');
-    console.log(
-      '2. Download and install the Stripe CLI for your operating system'
-    );
-    console.log('3. After installation, run: stripe login');
-    console.log(
-      'After installation and authentication, please run this setup script again.'
-    );
-    process.exit(1);
-  }
-}
-
-async function getPostgresURL(): Promise<string> {
-  console.log('Step 2: Setting up Postgres');
-  const dbChoice = await question(
-    'Do you want to use a local Postgres instance with Docker (L) or a remote Postgres instance (R)? (L/R): '
-  );
-
-  if (dbChoice.toLowerCase() === 'l') {
-    console.log('Setting up local Postgres instance with Docker...');
-    await setupLocalPostgres();
-    return 'postgres://postgres:postgres@localhost:54322/postgres';
-  } else {
-    console.log(
-      'You can find Postgres databases at: https://vercel.com/marketplace?category=databases'
-    );
-    const defaultNeonUrl = 'postgresql://neondb_owner:npg_WrUfbv5qu4tG@ep-wild-cherry-a8lnti87-pooler.eastus2.azure.neon.tech/neondb?sslmode=require';
-    const userInput = await question(`Enter your POSTGRES_URL (default: ${defaultNeonUrl}): `);
-    return userInput.trim() || defaultNeonUrl;
-  }
-}
-
-async function setupLocalPostgres() {
-  console.log('Checking if Docker is installed...');
-  try {
-    await execAsync('docker --version');
-    console.log('Docker is installed.');
-  } catch (error) {
-    console.error(
-      'Docker is not installed. Please install Docker and try again.'
-    );
-    console.log(
-      'To install Docker, visit: https://docs.docker.com/get-docker/'
-    );
-    process.exit(1);
-  }
-
-  console.log('Creating docker-compose.yml file...');
-  const dockerComposeContent = `
-services:
-  postgres:
-    image: postgres:16.4-alpine
-    container_name: next_saas_starter_postgres
-    environment:
-      POSTGRES_DB: postgres
-      POSTGRES_USER: postgres
-      POSTGRES_PASSWORD: postgres
-    ports:
-      - "54322:5432"
-    volumes:
-      - postgres_data:/var/lib/postgresql/data
-
-volumes:
-  postgres_data:
-`;
-
-  await fs.writeFile(
-    path.join(process.cwd(), 'docker-compose.yml'),
-    dockerComposeContent
-  );
-  console.log('docker-compose.yml file created.');
-
-  console.log('Starting Docker container with `docker compose up -d`...');
-  try {
-    await execAsync('docker compose up -d');
-    console.log('Docker container started successfully.');
-  } catch (error) {
-    console.error(
-      'Failed to start Docker container. Please check your Docker installation and try again.'
-    );
-    process.exit(1);
-  }
-}
-
-async function getStripeSecretKey(): Promise<string> {
-  console.log('Step 3: Getting Stripe Secret Key');
-  console.log(
-    'You can find your Stripe Secret Key at: https://dashboard.stripe.com/test/apikeys'
-  );
-  return await question('Enter your Stripe Secret Key: ');
-}
-
-async function createStripeWebhook(): Promise<string> {
-  console.log('Step 4: Creating Stripe webhook...');
-  try {
-    const { stdout } = await execAsync('stripe listen --print-secret');
-    const match = stdout.match(/whsec_[a-zA-Z0-9]+/);
-    if (!match) {
-      throw new Error('Failed to extract Stripe webhook secret');
-    }
-    console.log('Stripe webhook created.');
-    return match[0];
-  } catch (error) {
-    console.error(
-      'Failed to create Stripe webhook. Check your Stripe CLI installation and permissions.'
-    );
-    if (os.platform() === 'win32') {
-      console.log(
-        'Note: On Windows, you may need to run this script as an administrator.'
-      );
-    }
-    throw error;
-  }
-}
-
-function generateAuthSecret(): string {
-  console.log('Step 5: Generating AUTH_SECRET...');
-  return crypto.randomBytes(32).toString('hex');
-}
-
-async function writeEnvFile(envVars: Record<string, string>) {
-  console.log('Step 6: Writing environment variables to .env');
-  const envContent = Object.entries(envVars)
-    .map(([key, value]) => `${key}=${value}`)
-    .join('\n');
-
-  await fs.writeFile(path.join(process.cwd(), '.env'), envContent);
-  console.log('.env file created with the necessary variables.');
-}
-
-async function main() {
-  await checkStripeCLI();
-
-  const POSTGRES_URL = await getPostgresURL();
-  const STRIPE_SECRET_KEY = await getStripeSecretKey();
-  const STRIPE_WEBHOOK_SECRET = await createStripeWebhook();
-  const BASE_URL = 'http://localhost:3000';
-  const AUTH_SECRET = generateAuthSecret();
-
-  await writeEnvFile({
-    POSTGRES_URL,
-    STRIPE_SECRET_KEY,
-    STRIPE_WEBHOOK_SECRET,
-    BASE_URL,
-    AUTH_SECRET,
-  });
-
-  console.log('🎉 Setup completed successfully!');
-}
-
-main().catch(console.error);
-=======
-import { exec } from 'node:child_process';
-import { promises as fs } from 'node:fs';
-import { promisify } from 'node:util';
-import readline from 'node:readline';
-import crypto from 'node:crypto';
-import path from 'node:path';
-import os from 'node:os';
-
-const execAsync = promisify(exec);
-
-function question(query: string): Promise<string> {
-  const rl = readline.createInterface({
-    input: process.stdin,
-    output: process.stdout,
-  });
-
-  return new Promise((resolve) =>
-    rl.question(query, (ans) => {
-      rl.close();
-      resolve(ans);
-    })
-  );
-}
-
-async function checkStripeCLI() {
-  console.log(
-    'Step 1: Checking if Stripe CLI is installed and authenticated...'
-  );
-  try {
-    await execAsync('stripe --version');
-    console.log('Stripe CLI is installed.');
-
-    // Check if Stripe CLI is authenticated
-    try {
-      await execAsync('stripe config --list');
-      console.log('Stripe CLI is authenticated.');
-    } catch (error) {
-      console.log(
-        'Stripe CLI is not authenticated or the authentication has expired.'
-      );
-      console.log('Please run: stripe login');
-      const answer = await question(
-        'Have you completed the authentication? (y/n): '
-      );
-      if (answer.toLowerCase() !== 'y') {
-        console.log(
-          'Please authenticate with Stripe CLI and run this script again.'
-        );
-        process.exit(1);
-      }
-
-      // Verify authentication after user confirms login
-      try {
-        await execAsync('stripe config --list');
-        console.log('Stripe CLI authentication confirmed.');
-      } catch (error) {
-        console.error(
-          'Failed to verify Stripe CLI authentication. Please try again.'
-        );
-        process.exit(1);
-      }
-    }
-  } catch (error) {
-    console.error(
-      'Stripe CLI is not installed. Please install it and try again.'
-    );
-    console.log('To install Stripe CLI, follow these steps:');
-    console.log('1. Visit: https://docs.stripe.com/stripe-cli');
-    console.log(
-      '2. Download and install the Stripe CLI for your operating system'
-    );
-    console.log('3. After installation, run: stripe login');
-    console.log(
-      'After installation and authentication, please run this setup script again.'
-    );
-    process.exit(1);
-  }
-}
-
-async function getPostgresURL(): Promise<string> {
-  console.log('Step 2: Setting up Postgres');
-  const dbChoice = await question(
-    'Do you want to use a local Postgres instance with Docker (L) or a remote Postgres instance (R)? (L/R): '
-  );
-
-  if (dbChoice.toLowerCase() === 'l') {
-    console.log('Setting up local Postgres instance with Docker...');
-    await setupLocalPostgres();
-    return 'postgres://postgres:postgres@localhost:54322/postgres';
-  } else {
-    console.log(
-      'You can find Postgres databases at: https://vercel.com/marketplace?category=databases'
-    );
-    console.log('Please provide your PostgreSQL connection string.');
-    console.log('Example format: postgresql://user:password@host/database?sslmode=require');
-    const userInput = await question('Enter your POSTGRES_URL: ');
-    if (!userInput.trim()) {
-      console.error('POSTGRES_URL is required. Please provide a valid PostgreSQL connection string.');
-      process.exit(1);
-    }
-    return userInput.trim();
-  }
-}
-
-async function setupLocalPostgres() {
-  console.log('Checking if Docker is installed...');
-  try {
-    await execAsync('docker --version');
-    console.log('Docker is installed.');
-  } catch (error) {
-    console.error(
-      'Docker is not installed. Please install Docker and try again.'
-    );
-    console.log(
-      'To install Docker, visit: https://docs.docker.com/get-docker/'
-    );
-    process.exit(1);
-  }
-
-  console.log('Creating docker-compose.yml file...');
-  const dockerComposeContent = `
-services:
-  postgres:
-    image: postgres:16.4-alpine
-    container_name: next_saas_starter_postgres
-    environment:
-      POSTGRES_DB: postgres
-      POSTGRES_USER: postgres
-      POSTGRES_PASSWORD: postgres
-    ports:
-      - "54322:5432"
-    volumes:
-      - postgres_data:/var/lib/postgresql/data
-
-volumes:
-  postgres_data:
-`;
-
-  await fs.writeFile(
-    path.join(process.cwd(), 'docker-compose.yml'),
-    dockerComposeContent
-  );
-  console.log('docker-compose.yml file created.');
-
-  console.log('Starting Docker container with `docker compose up -d`...');
-  try {
-    await execAsync('docker compose up -d');
-    console.log('Docker container started successfully.');
-  } catch (error) {
-    console.error(
-      'Failed to start Docker container. Please check your Docker installation and try again.'
-    );
-    process.exit(1);
-  }
-}
-
-async function getStripeSecretKey(): Promise<string> {
-  console.log('Step 3: Getting Stripe Secret Key');
-  console.log(
-    'You can find your Stripe Secret Key at: https://dashboard.stripe.com/test/apikeys'
-  );
-  return await question('Enter your Stripe Secret Key: ');
-}
-
-async function createStripeWebhook(): Promise<string> {
-  console.log('Step 4: Creating Stripe webhook...');
-  try {
-    const { stdout } = await execAsync('stripe listen --print-secret');
-    const match = stdout.match(/whsec_[a-zA-Z0-9]+/);
-    if (!match) {
-      throw new Error('Failed to extract Stripe webhook secret');
-    }
-    console.log('Stripe webhook created.');
-    return match[0];
-  } catch (error) {
-    console.error(
-      'Failed to create Stripe webhook. Check your Stripe CLI installation and permissions.'
-    );
-    if (os.platform() === 'win32') {
-      console.log(
-        'Note: On Windows, you may need to run this script as an administrator.'
-      );
-    }
-    throw error;
-  }
-}
-
-function generateAuthSecret(): string {
-  console.log('Step 5: Generating AUTH_SECRET...');
-  return crypto.randomBytes(32).toString('hex');
-}
-
-async function writeEnvFile(envVars: Record<string, string>) {
-  console.log('Step 6: Writing environment variables to .env');
-  const envContent = Object.entries(envVars)
-    .map(([key, value]) => `${key}=${value}`)
-    .join('\n');
-
-  await fs.writeFile(path.join(process.cwd(), '.env'), envContent);
-  console.log('.env file created with the necessary variables.');
-}
-
-async function main() {
-  await checkStripeCLI();
-
-  const POSTGRES_URL = await getPostgresURL();
-  const STRIPE_SECRET_KEY = await getStripeSecretKey();
-  const STRIPE_WEBHOOK_SECRET = await createStripeWebhook();
-  const BASE_URL = 'http://localhost:3000';
-  const AUTH_SECRET = generateAuthSecret();
-
-  await writeEnvFile({
-    POSTGRES_URL,
-    STRIPE_SECRET_KEY,
-    STRIPE_WEBHOOK_SECRET,
-    BASE_URL,
-    AUTH_SECRET,
-  });
-
-  console.log('🎉 Setup completed successfully!');
-}
-
-main().catch(console.error);
->>>>>>> 19dfa6ac
+import { exec } from 'node:child_process';
+import { promises as fs } from 'node:fs';
+import { promisify } from 'node:util';
+import readline from 'node:readline';
+import crypto from 'node:crypto';
+import path from 'node:path';
+import os from 'node:os';
+
+const execAsync = promisify(exec);
+
+function question(query: string): Promise<string> {
+  const rl = readline.createInterface({
+    input: process.stdin,
+    output: process.stdout,
+  });
+
+  return new Promise((resolve) =>
+    rl.question(query, (ans) => {
+      rl.close();
+      resolve(ans);
+    })
+  );
+}
+
+async function checkStripeCLI() {
+  console.log(
+    'Step 1: Checking if Stripe CLI is installed and authenticated...'
+  );
+  try {
+    await execAsync('stripe --version');
+    console.log('Stripe CLI is installed.');
+
+    // Check if Stripe CLI is authenticated
+    try {
+      await execAsync('stripe config --list');
+      console.log('Stripe CLI is authenticated.');
+    } catch (error) {
+      console.log(
+        'Stripe CLI is not authenticated or the authentication has expired.'
+      );
+      console.log('Please run: stripe login');
+      const answer = await question(
+        'Have you completed the authentication? (y/n): '
+      );
+      if (answer.toLowerCase() !== 'y') {
+        console.log(
+          'Please authenticate with Stripe CLI and run this script again.'
+        );
+        process.exit(1);
+      }
+
+      // Verify authentication after user confirms login
+      try {
+        await execAsync('stripe config --list');
+        console.log('Stripe CLI authentication confirmed.');
+      } catch (error) {
+        console.error(
+          'Failed to verify Stripe CLI authentication. Please try again.'
+        );
+        process.exit(1);
+      }
+    }
+  } catch (error) {
+    console.error(
+      'Stripe CLI is not installed. Please install it and try again.'
+    );
+    console.log('To install Stripe CLI, follow these steps:');
+    console.log('1. Visit: https://docs.stripe.com/stripe-cli');
+    console.log(
+      '2. Download and install the Stripe CLI for your operating system'
+    );
+    console.log('3. After installation, run: stripe login');
+    console.log(
+      'After installation and authentication, please run this setup script again.'
+    );
+    process.exit(1);
+  }
+}
+
+async function getPostgresURL(): Promise<string> {
+  console.log('Step 2: Setting up Postgres');
+  const dbChoice = await question(
+    'Do you want to use a local Postgres instance with Docker (L) or a remote Postgres instance (R)? (L/R): '
+  );
+
+  if (dbChoice.toLowerCase() === 'l') {
+    console.log('Setting up local Postgres instance with Docker...');
+    await setupLocalPostgres();
+    return 'postgres://postgres:postgres@localhost:54322/postgres';
+  } else {
+    console.log(
+      'You can find Postgres databases at: https://vercel.com/marketplace?category=databases'
+    );
+    console.log('Please provide your PostgreSQL connection string.');
+    console.log('Example format: postgresql://user:password@host/database?sslmode=require');
+    const userInput = await question('Enter your POSTGRES_URL: ');
+    if (!userInput.trim()) {
+      console.error('POSTGRES_URL is required. Please provide a valid PostgreSQL connection string.');
+      process.exit(1);
+    }
+    return userInput.trim();
+  }
+}
+
+async function setupLocalPostgres() {
+  console.log('Checking if Docker is installed...');
+  try {
+    await execAsync('docker --version');
+    console.log('Docker is installed.');
+  } catch (error) {
+    console.error(
+      'Docker is not installed. Please install Docker and try again.'
+    );
+    console.log(
+      'To install Docker, visit: https://docs.docker.com/get-docker/'
+    );
+    process.exit(1);
+  }
+
+  console.log('Creating docker-compose.yml file...');
+  const dockerComposeContent = `
+services:
+  postgres:
+    image: postgres:16.4-alpine
+    container_name: next_saas_starter_postgres
+    environment:
+      POSTGRES_DB: postgres
+      POSTGRES_USER: postgres
+      POSTGRES_PASSWORD: postgres
+    ports:
+      - "54322:5432"
+    volumes:
+      - postgres_data:/var/lib/postgresql/data
+
+volumes:
+  postgres_data:
+`;
+
+  await fs.writeFile(
+    path.join(process.cwd(), 'docker-compose.yml'),
+    dockerComposeContent
+  );
+  console.log('docker-compose.yml file created.');
+
+  console.log('Starting Docker container with `docker compose up -d`...');
+  try {
+    await execAsync('docker compose up -d');
+    console.log('Docker container started successfully.');
+  } catch (error) {
+    console.error(
+      'Failed to start Docker container. Please check your Docker installation and try again.'
+    );
+    process.exit(1);
+  }
+}
+
+async function getStripeSecretKey(): Promise<string> {
+  console.log('Step 3: Getting Stripe Secret Key');
+  console.log(
+    'You can find your Stripe Secret Key at: https://dashboard.stripe.com/test/apikeys'
+  );
+  return await question('Enter your Stripe Secret Key: ');
+}
+
+async function createStripeWebhook(): Promise<string> {
+  console.log('Step 4: Creating Stripe webhook...');
+  try {
+    const { stdout } = await execAsync('stripe listen --print-secret');
+    const match = stdout.match(/whsec_[a-zA-Z0-9]+/);
+    if (!match) {
+      throw new Error('Failed to extract Stripe webhook secret');
+    }
+    console.log('Stripe webhook created.');
+    return match[0];
+  } catch (error) {
+    console.error(
+      'Failed to create Stripe webhook. Check your Stripe CLI installation and permissions.'
+    );
+    if (os.platform() === 'win32') {
+      console.log(
+        'Note: On Windows, you may need to run this script as an administrator.'
+      );
+    }
+    throw error;
+  }
+}
+
+function generateAuthSecret(): string {
+  console.log('Step 5: Generating AUTH_SECRET...');
+  return crypto.randomBytes(32).toString('hex');
+}
+
+async function writeEnvFile(envVars: Record<string, string>) {
+  console.log('Step 6: Writing environment variables to .env');
+  const envContent = Object.entries(envVars)
+    .map(([key, value]) => `${key}=${value}`)
+    .join('\n');
+
+  await fs.writeFile(path.join(process.cwd(), '.env'), envContent);
+  console.log('.env file created with the necessary variables.');
+}
+
+async function main() {
+  await checkStripeCLI();
+
+  const POSTGRES_URL = await getPostgresURL();
+  const STRIPE_SECRET_KEY = await getStripeSecretKey();
+  const STRIPE_WEBHOOK_SECRET = await createStripeWebhook();
+  const BASE_URL = 'http://localhost:3000';
+  const AUTH_SECRET = generateAuthSecret();
+
+  await writeEnvFile({
+    POSTGRES_URL,
+    STRIPE_SECRET_KEY,
+    STRIPE_WEBHOOK_SECRET,
+    BASE_URL,
+    AUTH_SECRET,
+  });
+
+  console.log('🎉 Setup completed successfully!');
+}
+
+main().catch(console.error);