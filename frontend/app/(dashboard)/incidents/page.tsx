--- conflicted
+++ resolved
@@ -1,4 +1,3 @@
-<<<<<<< HEAD
 'use client';
 
 import { useState, useEffect } from 'react';
@@ -1386,1344 +1385,4 @@
       />
     </section>
   );
-=======
-'use client';
-
-import { useState } from 'react';
-import { useQuery, useMutation, useQueryClient } from '@tanstack/react-query';
-import {
-  Card,
-  CardContent,
-  CardHeader,
-  CardTitle,
-  CardDescription,
-} from '@/components/ui/card';
-import { Button } from '@/components/ui/button';
-import { Badge } from '@/components/ui/badge';
-import { Input } from '@/components/ui/input';
-import { Tabs, TabsContent, TabsList, TabsTrigger } from '@/components/ui/tabs';
-import { Select, SelectContent, SelectItem, SelectTrigger, SelectValue } from '@/components/ui/select';
-import { Dialog, DialogContent, DialogDescription, DialogFooter, DialogHeader, DialogTitle } from '@/components/ui/dialog';
-import { Alert, AlertDescription, AlertTitle } from '@/components/ui/alert';
-import { Progress } from '@/components/ui/progress';
-import { 
-  Search, 
-  Filter, 
-  ExternalLink, 
-  PlayCircle,
-  Pause,
-  RotateCcw,
-  Eye,
-  CheckCircle,
-  XCircle,
-  AlertTriangle,
-  Zap,
-  Shield,
-  Clock,
-  Bot,
-  Activity,
-  Terminal,
-  AlertCircle,
-  Info,
-  ChevronRight,
-  ChevronDown,
-  Copy,
-  Download,
-  Send,
-  Loader2,
-  Skull,
-  Flame,
-  Bomb,
-  ShieldAlert,
-  Siren
-} from 'lucide-react';
-import { toast } from 'sonner';
-import { apiClient, queryKeys } from '@/lib/api-client';
-import { useWebSocket } from '@/lib/hooks/use-websocket';
-import { useAgentLogs } from '@/lib/hooks/use-agent-logs';
-import { Incident, AIAction, TimelineEvent, Severity, IncidentStatus, AIMode } from '@/lib/types';
-import { format, formatDistanceToNow } from 'date-fns';
-import { AgentLogs } from '@/components/incidents/agent-logs';
-import { AgentStatusPanel } from '@/components/incidents/agent-status-panel';
-import { AIAnalysisDisplay } from '@/components/incidents/ai-analysis-display';
-import { IncidentAIAnalysis } from '@/components/incidents/incident-ai-analysis';
-
-const MOCK_INCIDENT_TYPES = [
-  { value: 'server_down', label: 'Server Down', severity: 'critical' },
-  { value: 'db_down', label: 'Database Down', severity: 'critical' },
-  { value: 'high_error_rate', label: 'High Error Rate', severity: 'high' },
-  { value: 'memory_leak', label: 'Memory Leak', severity: 'high' },
-  { value: 'slow_response', label: 'Slow Response Time', severity: 'medium' },
-  { value: 'suspicious_ip', label: 'Suspicious IP Activity', severity: 'medium' },
-  { value: 'disk_space', label: 'Low Disk Space', severity: 'low' },
-];
-
-export default function IncidentsPage() {
-  const [selectedIncident, setSelectedIncident] = useState<Incident | null>(null);
-  const [selectedPendingAction, setSelectedPendingAction] = useState<any | null>(null);
-  const [filterStatus, setFilterStatus] = useState<IncidentStatus | 'all'>('all');
-  const [filterSeverity, setFilterSeverity] = useState<Severity | 'all'>('all');
-  const [searchQuery, setSearchQuery] = useState('');
-  const [showMockDialog, setShowMockDialog] = useState(false);
-  const [showChaosDialog, setShowChaosDialog] = useState(false);
-  const [showChaosConfirmDialog, setShowChaosConfirmDialog] = useState(false);
-  const [showServiceSelector, setShowServiceSelector] = useState(false);
-  const [chaosLoading, setChaosLoading] = useState(false);
-  const [chaosResults, setChaosResults] = useState<string[]>([]);
-  const [selectedService, setSelectedService] = useState<string | null>(null);
-  const [serviceStatuses, setServiceStatuses] = useState<Record<string, 'pending' | 'loading' | 'success' | 'error'>>({});
-  const [nukeProgress, setNukeProgress] = useState({ current: 0, total: 0 });
-  const [expandedIncident, setExpandedIncident] = useState<string | null>(null);
-  const [showAgentLogs, setShowAgentLogs] = useState(true);
-  const queryClient = useQueryClient();
-
-  // Fetch AI config to get current mode
-  const { data: aiConfigData } = useQuery({
-    queryKey: queryKeys.aiConfig,
-    queryFn: () => apiClient.getAIConfig(),
-    refetchInterval: 5000, // Refetch every 5 seconds
-  });
-  
-  const aiConfig = aiConfigData?.data;
-
-  // Fetch pending approvals if in APPROVAL mode
-  const { data: pendingApprovalsData } = useQuery({
-    queryKey: queryKeys.pendingApprovals,
-    queryFn: () => apiClient.getPendingApprovals(),
-    enabled: aiConfig?.mode === 'approval',
-    refetchInterval: 3000, // Refetch every 3 seconds in approval mode
-  });
-  
-  const pendingApprovals = pendingApprovalsData?.data || [];
-
-  // Define the 5 chaos services from the script
-  const chaosServices = [
-    {
-      id: 'pod_crash',
-      name: 'Pod Crash',
-      shortName: 'PODS',
-      description: 'Simulate CrashLoopBackOff',
-      icon: '💥',
-      details: 'Creates pods that repeatedly crash and restart',
-      severity: 'high'
-    },
-    {
-      id: 'image_pull',
-      name: 'Image Pull Error',
-      shortName: 'IMAGES',
-      description: 'Simulate ImagePullBackOff',
-      icon: '🚫',
-      details: 'Creates pods with non-existent images',
-      severity: 'high'
-    },
-    {
-      id: 'oom_kill',
-      name: 'OOM Kill',
-      shortName: 'MEMORY',
-      description: 'Simulate memory exhaustion',
-      icon: '💀',
-      details: 'Creates memory-hungry pods that get killed',
-      severity: 'critical'
-    },
-    {
-      id: 'deployment_failure',
-      name: 'Deployment Failure',
-      shortName: 'DEPLOYS',
-      description: 'Simulate failed deployments',
-      icon: '⚠️',
-      details: 'Creates deployments that fail to roll out',
-      severity: 'medium'
-    },
-    {
-      id: 'service_unavailable',
-      name: 'Service Unavailable',
-      shortName: 'SERVICES',
-      description: 'Simulate broken services',
-      icon: '🔴',
-      details: 'Creates services with no working endpoints',
-      severity: 'medium'
-    }
-  ];
-  
-  // Agent logs hook for real-time monitoring
-  const { logs, isConnected, activeIncidents, currentStage, currentProgress } = useAgentLogs();
-
-  // Fetch real incidents from API
-  const { data: incidentsData, isLoading } = useQuery({
-    queryKey: queryKeys.incidents(),
-    queryFn: () => apiClient.getIncidents(),
-    refetchInterval: 30000, // Refetch every 30 seconds
-  });
-  
-  const incidents = incidentsData?.data?.incidents || [];
-
-  // WebSocket for real-time updates - DISABLED
-  // useWebSocket({
-  //   onMessage: (message) => {
-  //     if (message.type === 'incident_update') {
-  //       queryClient.invalidateQueries({ queryKey: queryKeys.incidents() });
-  //       toast.info('Incident updated', {
-  //         description: `${message.data.title} status changed to ${message.data.status}`,
-  //       });
-  //     }
-  //     if (message.type === 'ai_action') {
-  //       queryClient.invalidateQueries({ queryKey: queryKeys.incident(message.data.incident_id) });
-  //     }
-  //   },
-  // });
-
-  // Mutations
-  const acknowledgeMutation = useMutation({
-    mutationFn: (id: string) => apiClient.acknowledgeIncident(id),
-    onSuccess: () => {
-      queryClient.invalidateQueries({ queryKey: queryKeys.incidents() });
-      toast.success('Incident acknowledged');
-    },
-  });
-
-  const resolveMutation = useMutation({
-    mutationFn: (id: string) => apiClient.resolveIncident(id),
-    onSuccess: () => {
-      queryClient.invalidateQueries({ queryKey: queryKeys.incidents() });
-      toast.success('Incident resolved');
-    },
-  });
-
-  const triggerMockMutation = useMutation({
-    mutationFn: (type: string) => apiClient.triggerMockIncident(type),
-    onSuccess: () => {
-      queryClient.invalidateQueries({ queryKey: queryKeys.incidents() });
-      toast.success('Mock incident triggered');
-      setShowMockDialog(false);
-    },
-  });
-
-  const executeActionMutation = useMutation({
-    mutationFn: ({ incidentId, actionId, approved }: { incidentId: string; actionId: string; approved: boolean }) =>
-      apiClient.executeAIAction(incidentId, actionId, approved),
-    onSuccess: () => {
-      queryClient.invalidateQueries({ queryKey: queryKeys.incidents() });
-      toast.success('Action executed');
-    },
-  });
-
-  const rollbackActionMutation = useMutation({
-    mutationFn: ({ incidentId, actionId }: { incidentId: string; actionId: string }) =>
-      apiClient.rollbackAction(incidentId, actionId),
-    onSuccess: () => {
-      queryClient.invalidateQueries({ queryKey: queryKeys.incidents() });
-      toast.success('Action rolled back');
-    },
-  });
-
-  // Execute individual service chaos
-  const executeServiceChaos = async (serviceId: string, retries = 2): Promise<{ success: boolean; results: string[]; error?: string; mock?: boolean }> => {
-    const service = chaosServices.find(s => s.id === serviceId);
-    if (!service) throw new Error(`Service ${serviceId} not found`);
-
-    for (let attempt = 1; attempt <= retries + 1; attempt++) {
-      try {
-        console.log(`🔥 Attempting to nuke ${service.name} (attempt ${attempt}/${retries + 1})`);
-        
-        const response = await fetch('/api/chaos-engineering', {
-          method: 'POST',
-          headers: { 'Content-Type': 'application/json' },
-          body: JSON.stringify({ service: serviceId })
-        });
-
-        const data = await response.json();
-
-        if (!response.ok) {
-          throw new Error(data.error || `Failed to nuke ${service.name}`);
-        }
-
-        return {
-          success: true,
-          results: data.results || [`✅ ${service.name} successfully nuked!`],
-          mock: data.mock || false
-        };
-
-      } catch (error) {
-        console.error(`❌ Failed to nuke ${service.name} (attempt ${attempt}):`, error);
-        
-        if (attempt === retries + 1) {
-          return {
-            success: false,
-            results: [`❌ Failed to nuke ${service.name} after ${retries + 1} attempts`],
-            error: error instanceof Error ? error.message : 'Unknown error'
-          };
-        }
-        
-        // Wait before retry
-        await new Promise(resolve => setTimeout(resolve, 2000 * attempt));
-      }
-    }
-
-    return { success: false, results: [], error: 'Max retries exceeded' };
-  };
-
-  const executeChaosEngineering = async (serviceId?: string) => {
-    setChaosLoading(true);
-    setChaosResults([]);
-    setShowChaosDialog(true);
-    setShowChaosConfirmDialog(false);
-    setShowServiceSelector(false);
-    
-    try {
-      const service = serviceId ? chaosServices.find(s => s.id === serviceId) : null;
-      const isAllServices = !serviceId;
-      
-      // Initialize service statuses
-      if (isAllServices) {
-        const initialStatuses: Record<string, 'pending' | 'loading' | 'success' | 'error'> = {};
-        chaosServices.forEach(s => {
-          initialStatuses[s.id] = 'pending';
-        });
-        setServiceStatuses(initialStatuses);
-        setNukeProgress({ current: 0, total: chaosServices.length });
-      } else if (serviceId) {
-        setServiceStatuses({ [serviceId]: 'loading' });
-        setNukeProgress({ current: 0, total: 1 });
-      }
-      
-      // Show initial loading message
-      setChaosResults([
-        `🔥 Initializing ${service ? service.name : 'ALL SERVICES'} chaos...`, 
-        '⚡ Connecting to Kubernetes cluster...'
-      ]);
-
-      if (isAllServices) {
-        // Sequential execution for "nuke all" to prevent conflicts
-        setChaosResults(prev => [...prev, '', '🎯 NUCLEAR PROTOCOL: Sequential service destruction initiated', '']);
-        
-        let successCount = 0;
-        let failureCount = 0;
-        const allResults: string[] = [];
-        let hasMockResponse = false;
-
-        for (let i = 0; i < chaosServices.length; i++) {
-          const currentService = chaosServices[i];
-          
-          // Update current service status to loading
-          setServiceStatuses(prev => ({ ...prev, [currentService.id]: 'loading' }));
-          setNukeProgress({ current: i + 1, total: chaosServices.length });
-          
-          setChaosResults(prev => [
-            ...prev, 
-            `${currentService.icon} [${i + 1}/${chaosServices.length}] Nuking ${currentService.name}...`
-          ]);
-
-          const result = await executeServiceChaos(currentService.id);
-          
-          if (result.success) {
-            successCount++;
-            if (result.mock) hasMockResponse = true;
-            setServiceStatuses(prev => ({ ...prev, [currentService.id]: 'success' }));
-            setChaosResults(prev => [
-              ...prev, 
-              `✅ [${i + 1}/${chaosServices.length}] ${currentService.name} successfully destroyed!`
-            ]);
-          } else {
-            failureCount++;
-            setServiceStatuses(prev => ({ ...prev, [currentService.id]: 'error' }));
-            setChaosResults(prev => [
-              ...prev, 
-              `❌ [${i + 1}/${chaosServices.length}] ${currentService.name} failed: ${result.error}`
-            ]);
-          }
-          
-          allResults.push(...result.results);
-          
-          // Add delay between services to prevent conflicts
-          if (i < chaosServices.length - 1) {
-            setChaosResults(prev => [...prev, '⏳ Waiting 3 seconds before next service...']);
-            await new Promise(resolve => setTimeout(resolve, 3000));
-          }
-        }
-
-        // Final results
-        setChaosResults(prev => [
-          ...prev,
-          '',
-          `🎯 NUCLEAR RESULTS: ${successCount}/${chaosServices.length} services destroyed`,
-          successCount === chaosServices.length ? '🎉 TOTAL INFRASTRUCTURE ANNIHILATION COMPLETE!' : 
-          `⚠️ Partial success: ${failureCount} services failed to nuke`,
-          '',
-          '📋 Detailed Results:',
-          ...allResults
-        ]);
-
-        const mockMessage = hasMockResponse ? ' (mock responses - chaos disabled)' : '';
-        toast.success(`Infrastructure chaos deployed! 💥${mockMessage}`, {
-          description: hasMockResponse 
-            ? 'Mock chaos responses - no infrastructure harmed'
-            : `${successCount}/${chaosServices.length} services successfully nuked`,
-        });
-
-      } else if (service) {
-        // Single service execution
-        setServiceStatuses({ [service.id]: 'loading' });
-        
-        const result = await executeServiceChaos(service.id);
-        
-        if (result.success) {
-          setServiceStatuses({ [service.id]: 'success' });
-          setChaosResults(prev => [
-            ...prev,
-            `${service.icon} Deploying ${service.name.toLowerCase()} simulation`,
-            `📋 ${service.details}`,
-            '📊 Triggering CloudWatch alarms...',
-            '🎯 Activating PagerDuty alerts...',
-            `✅ ${service.name} successfully compromised!`,
-            '',
-            '🎉 MISSION ACCOMPLISHED: Service chaos deployed!',
-            '',
-            '📋 Detailed Results:',
-            ...result.results
-          ]);
-          
-          const mockMessage = result.mock ? ' (mock response - chaos disabled)' : '';
-          toast.success(`${service.name} successfully nuked! 💥${mockMessage}`, {
-            description: result.mock ? 'Mock chaos response - no infrastructure harmed' : 'Service chaos deployed successfully',
-          });
-        } else {
-          setServiceStatuses({ [service.id]: 'error' });
-          throw new Error(result.error || 'Service nuke failed');
-        }
-      }
-      
-      setChaosLoading(false);
-      
-    } catch (error) {
-      setChaosLoading(false);
-      setChaosResults(prev => [...prev, '', '❌ Chaos engineering failed:', error instanceof Error ? error.message : 'Unknown error']);
-      toast.error('Chaos engineering failed', {
-        description: error instanceof Error ? error.message : 'Unknown error occurred',
-      });
-    }
-  };
-
-  const getSeverityColor = (severity: string) => {
-    switch (severity) {
-      case 'critical':
-        return 'bg-red-100 text-red-800';
-      case 'high':
-        return 'bg-orange-100 text-orange-800';
-      case 'medium':
-        return 'bg-yellow-100 text-yellow-800';
-      case 'low':
-        return 'bg-blue-100 text-blue-800';
-      default:
-        return 'bg-gray-100 text-gray-800';
-    }
-  };
-
-  const getStatusColor = (status: string) => {
-    switch (status) {
-      case 'active':
-        return 'bg-red-100 text-red-800';
-      case 'resolved':
-        return 'bg-green-100 text-green-800';
-      case 'monitoring':
-        return 'bg-yellow-100 text-yellow-800';
-      default:
-        return 'bg-gray-100 text-gray-800';
-    }
-  };
-
-  const filteredIncidents = incidents.filter((incident: Incident) => {
-    if (searchQuery) {
-      const query = searchQuery.toLowerCase();
-      return (
-        incident.title.toLowerCase().includes(query) ||
-        incident.service?.name?.toLowerCase().includes(query) ||
-        incident.id.toLowerCase().includes(query)
-      );
-    }
-    return true;
-  });
-
-  const getSeverityIcon = (severity: Severity) => {
-    switch (severity) {
-      case 'critical':
-        return <AlertCircle className="h-4 w-4" />;
-      case 'high':
-        return <AlertTriangle className="h-4 w-4" />;
-      case 'medium':
-        return <Info className="h-4 w-4" />;
-      case 'low':
-        return <Activity className="h-4 w-4" />;
-    }
-  };
-
-  const getRiskLevelColor = (level: string) => {
-    switch (level) {
-      case 'high':
-        return 'text-red-600 bg-red-50';
-      case 'medium':
-        return 'text-yellow-600 bg-yellow-50';
-      case 'low':
-        return 'text-green-600 bg-green-50';
-      default:
-        return 'text-gray-600 bg-gray-50';
-    }
-  };
-
-  const renderActionButton = (action: AIAction, incident: Incident) => {
-    switch (action.status) {
-      case 'pending':
-        return (
-          <div className="flex gap-2">
-            <Button
-              size="sm"
-              variant="default"
-              onClick={() => executeActionMutation.mutate({ 
-                incidentId: incident.id, 
-                actionId: action.id, 
-                approved: true 
-              })}
-            >
-              <CheckCircle className="h-4 w-4 mr-1" />
-              Approve
-            </Button>
-            <Button
-              size="sm"
-              variant="outline"
-              onClick={() => executeActionMutation.mutate({ 
-                incidentId: incident.id, 
-                actionId: action.id, 
-                approved: false 
-              })}
-            >
-              <XCircle className="h-4 w-4 mr-1" />
-              Reject
-            </Button>
-          </div>
-        );
-      case 'executing':
-        return (
-          <Button size="sm" disabled>
-            <Loader2 className="h-4 w-4 mr-1 animate-spin" />
-            Executing...
-          </Button>
-        );
-      case 'completed':
-        return action.can_rollback ? (
-          <Button
-            size="sm"
-            variant="outline"
-            onClick={() => rollbackActionMutation.mutate({ 
-              incidentId: incident.id, 
-              actionId: action.id 
-            })}
-          >
-            <RotateCcw className="h-4 w-4 mr-1" />
-            Rollback
-          </Button>
-        ) : null;
-      case 'failed':
-        return (
-          <Badge variant="destructive">
-            Failed
-          </Badge>
-        );
-      default:
-        return null;
-    }
-  };
-
-  return (
-    <section className="flex-1 p-4 lg:p-8 space-y-6">
-      {/* Prominent FUCK INFRA Button - Top Center */}
-      <div className="flex justify-center mb-8">
-        <div className="flex flex-col items-center gap-2">
-          <Button 
-            onClick={() => setShowServiceSelector(true)}
-            className="bg-gradient-to-r from-red-600 via-red-700 to-red-800 hover:from-red-700 hover:via-red-800 hover:to-red-900 text-white border-red-600 shadow-2xl hover:shadow-3xl transform hover:scale-110 transition-all duration-300 font-bold text-3xl px-12 py-6 h-auto rounded-xl border-4 border-red-500 animate-pulse"
-            disabled={chaosLoading}
-            size="lg"
-          >
-            {chaosLoading ? (
-              <>
-                <Loader2 className="h-8 w-8 mr-4 animate-spin" />
-                <Flame className="h-6 w-6 mr-2 animate-bounce" />
-                NUKING INFRA...
-                <Flame className="h-6 w-6 ml-2 animate-bounce" />
-              </>
-            ) : (
-              <>
-                <Bomb className="h-8 w-8 mr-4 animate-bounce" />
-                <Flame className="h-6 w-6 mr-2" />
-                NUKE INFRA
-                <Flame className="h-6 w-6 ml-2" />
-                <Skull className="h-8 w-8 ml-4 animate-bounce" />
-              </>
-            )}
-          </Button>
-          {process.env.NODE_ENV === 'development' && (
-            <p className="text-xs text-gray-500">
-              Chaos engineering is in safe mode for local development
-            </p>
-          )}
-        </div>
-      </div>
-
-      <div className="flex items-center justify-between">
-        <div>
-          <h1 className="text-2xl font-bold">Incident Management</h1>
-          <p className="text-gray-600 mt-1">Dream easy while AI takes your on-call duty - Monitor and resolve incidents automatically</p>
-        </div>
-        <div className="flex items-center gap-2">
-          {/* AI Mode Indicator */}
-          {aiConfig && (
-            <div className={`flex items-center gap-2 px-4 py-2 rounded-lg font-medium ${
-              aiConfig.mode === 'yolo' ? 'bg-red-100 text-red-700 border border-red-300' :
-              aiConfig.mode === 'approval' ? 'bg-blue-100 text-blue-700 border border-blue-300' :
-              'bg-green-100 text-green-700 border border-green-300'
-            }`}>
-              {aiConfig.mode === 'yolo' && (
-                <>
-                  <Zap className="h-4 w-4" />
-                  YOLO MODE
-                  <Badge variant="destructive" className="ml-2">AUTO-EXECUTE</Badge>
-                </>
-              )}
-              {aiConfig.mode === 'approval' && (
-                <>
-                  <Shield className="h-4 w-4" />
-                  APPROVAL MODE
-                  {pendingApprovals.length > 0 && (
-                    <Badge variant="secondary" className="ml-2">
-                      {pendingApprovals.length} pending
-                    </Badge>
-                  )}
-                </>
-              )}
-              {aiConfig.mode === 'plan' && (
-                <>
-                  <Activity className="h-4 w-4" />
-                  PLAN MODE
-                </>
-              )}
-            </div>
-          )}
-          <Button
-            variant="outline"
-            size="sm"
-            onClick={() => setShowAgentLogs(!showAgentLogs)}
-          >
-            <Terminal className="h-4 w-4 mr-2" />
-            {showAgentLogs ? 'Hide' : 'Show'} AI Logs
-          </Button>
-        </div>
-      </div>
-      
-      {/* AI Agent Status Panel */}
-      <AgentStatusPanel
-        activeIncidents={activeIncidents}
-        currentStage={currentStage}
-        currentProgress={currentProgress}
-      />
-
-      {/* Pending Approvals Panel - Show only in APPROVAL mode */}
-      {aiConfig?.mode === 'approval' && pendingApprovals.length > 0 && (
-        <Card className="border-yellow-200 bg-yellow-50">
-          <CardHeader>
-            <CardTitle className="flex items-center gap-2 text-yellow-800">
-              <Shield className="h-5 w-5" />
-              Pending AI Actions Require Approval
-            </CardTitle>
-            <CardDescription className="text-yellow-700">
-              Review and approve or reject AI-suggested actions
-            </CardDescription>
-          </CardHeader>
-          <CardContent className="space-y-4">
-            {pendingApprovals.map((approval: any) => (
-              <div key={approval.id} className="bg-white border border-yellow-200 rounded-lg p-4">
-                <div className="flex items-start justify-between">
-                  <div className="flex-1">
-                    <div className="flex items-center gap-2 mb-2">
-                      <Badge variant="outline" className={getSeverityColor(approval.risk_level || 'medium')}>
-                        {approval.risk_level || 'medium'} risk
-                      </Badge>
-                      <Badge variant="outline" className="bg-blue-100 text-blue-700">
-                        {approval.action_type || 'remediation'}
-                      </Badge>
-                      {approval.integration && (
-                        <Badge variant="outline">
-                          <Terminal className="h-3 w-3 mr-1" />
-                          {approval.integration}
-                        </Badge>
-                      )}
-                    </div>
-                    <h4 className="font-medium text-gray-900 mb-1">{approval.description}</h4>
-                    {approval.command && (
-                      <div className="mt-2 bg-gray-900 text-gray-100 p-3 rounded-md font-mono text-sm">
-                        <code>{approval.command}</code>
-                      </div>
-                    )}
-                    <div className="mt-2 text-sm text-gray-600">
-                      <p>Incident: {approval.incident_id}</p>
-                      <p>Confidence: {Math.floor(Math.random() * 20) + 60}%</p>
-                      {approval.reason && <p className="mt-1">Reason: {approval.reason}</p>}
-                    </div>
-                  </div>
-                  <div className="flex flex-col gap-2 ml-4">
-                    <Button
-                      size="sm"
-                      variant="default"
-                      onClick={async () => {
-                        try {
-                          await apiClient.approveAction(approval.id, 'Approved via dashboard');
-                          toast.success('Action approved and executing');
-                          queryClient.invalidateQueries({ queryKey: queryKeys.pendingApprovals });
-                        } catch (error) {
-                          toast.error('Failed to approve action');
-                        }
-                      }}
-                    >
-                      <CheckCircle className="h-4 w-4 mr-1" />
-                      Approve
-                    </Button>
-                    <Button
-                      size="sm"
-                      variant="outline"
-                      onClick={async () => {
-                        try {
-                          await apiClient.rejectAction(approval.id, 'Rejected via dashboard');
-                          toast.success('Action rejected');
-                          queryClient.invalidateQueries({ queryKey: queryKeys.pendingApprovals });
-                        } catch (error) {
-                          toast.error('Failed to reject action');
-                        }
-                      }}
-                    >
-                      <XCircle className="h-4 w-4 mr-1" />
-                      Reject
-                    </Button>
-                    <Button
-                      size="sm"
-                      variant="ghost"
-                      onClick={() => setSelectedPendingAction(approval)}
-                    >
-                      <Eye className="h-4 w-4 mr-1" />
-                      Details
-                    </Button>
-                  </div>
-                </div>
-              </div>
-            ))}
-          </CardContent>
-        </Card>
-      )}
-
-      {/* YOLO Mode Execution Indicator */}
-      {aiConfig?.mode === 'yolo' && activeIncidents.size > 0 && (
-        <Alert className="border-red-200 bg-red-50">
-          <Zap className="h-4 w-4 text-red-600" />
-          <AlertTitle className="text-red-800">YOLO Mode Active - Auto-Executing Commands</AlertTitle>
-          <AlertDescription className="text-red-700">
-            The AI agent is automatically executing remediation commands without approval. 
-            Commands are being executed with high confidence scores (≥60%).
-          </AlertDescription>
-        </Alert>
-      )}
-
-      {/* Two column layout for AI logs and incidents */}
-      <div className={showAgentLogs ? "grid grid-cols-1 lg:grid-cols-3 gap-6 overflow-hidden" : ""}>
-        {/* AI Agent Logs Section - takes 2/3 width */}
-        {showAgentLogs && (
-          <div className="lg:col-span-2 min-w-0 overflow-hidden max-w-full">
-            <AgentLogs incidentId={selectedIncident?.id} className="overflow-hidden max-w-full" />
-          </div>
-        )}
-        
-        {/* Main incidents section - takes 1/3 width when logs shown */}
-        <div className={showAgentLogs ? "lg:col-span-1 min-w-0" : ""}>
-
-      {/* Search and Filter Bar */}
-      <div className="flex gap-4 flex-wrap">
-        <div className="flex-1 min-w-64">
-          <div className="relative">
-            <Search className="absolute left-3 top-1/2 transform -translate-y-1/2 text-gray-400 h-4 w-4" />
-            <Input
-              placeholder="Search incidents..."
-              value={searchQuery}
-              onChange={(e) => setSearchQuery(e.target.value)}
-              className="pl-10"
-            />
-          </div>
-        </div>
-        
-        <Select value={filterStatus} onValueChange={(value) => setFilterStatus(value as any)}>
-          <SelectTrigger className="w-40">
-            <SelectValue placeholder="Status" />
-          </SelectTrigger>
-          <SelectContent>
-            <SelectItem value="all">All Status</SelectItem>
-            <SelectItem value="active">Active</SelectItem>
-            <SelectItem value="resolved">Resolved</SelectItem>
-            <SelectItem value="monitoring">Monitoring</SelectItem>
-          </SelectContent>
-        </Select>
-
-        <Select value={filterSeverity} onValueChange={(value) => setFilterSeverity(value as any)}>
-          <SelectTrigger className="w-40">
-            <SelectValue placeholder="Severity" />
-          </SelectTrigger>
-          <SelectContent>
-            <SelectItem value="all">All Severity</SelectItem>
-            <SelectItem value="critical">Critical</SelectItem>
-            <SelectItem value="high">High</SelectItem>
-            <SelectItem value="medium">Medium</SelectItem>
-            <SelectItem value="low">Low</SelectItem>
-          </SelectContent>
-        </Select>
-      </div>
-
-      {/* Incidents List */}
-      <div className="space-y-4">
-        {filteredIncidents.length === 0 ? (
-          <Card>
-            <CardContent className="py-12 text-center">
-              <CheckCircle className="h-12 w-12 mx-auto text-green-600 mb-4" />
-              <h3 className="text-lg font-medium mb-2">No incidents found</h3>
-              <p className="text-gray-500">All systems are running smoothly!</p>
-            </CardContent>
-          </Card>
-        ) : (
-          filteredIncidents.map((incident: Incident) => (
-            <Card key={incident.id} className="hover:shadow-md transition-shadow">
-              <CardHeader>
-                <div className="flex items-center justify-between">
-                  <div className="flex items-center gap-3">
-                    <Badge variant="outline" className={getSeverityColor(incident.severity)}>
-                      {incident.severity}
-                    </Badge>
-                    <CardTitle className="text-lg">{incident.title}</CardTitle>
-                  </div>
-                  <div className="flex items-center gap-2">
-                    <Badge variant="outline" className={getStatusColor(incident.status)}>
-                      {incident.status}
-                    </Badge>
-                    <Button
-                      variant="ghost"
-                      size="sm"
-                      onClick={() => setExpandedIncident(
-                        expandedIncident === incident.id ? null : incident.id
-                      )}
-                    >
-                      {expandedIncident === incident.id ? (
-                        <ChevronDown className="h-4 w-4" />
-                      ) : (
-                        <ChevronRight className="h-4 w-4" />
-                      )}
-                    </Button>
-                  </div>
-                </div>
-                <div className="flex items-center gap-4 text-sm text-gray-500">
-                  <span>ID: {incident.id}</span>
-                  <span>•</span>
-                  <span>Service: {incident.service?.name || 'Unknown'}</span>
-                  <span>•</span>
-                  <span>Assignee: {incident.assignee}</span>
-                  <span>•</span>
-                  <span>{new Date(incident.created_at).toLocaleString()}</span>
-                </div>
-              </CardHeader>
-
-              {expandedIncident === incident.id && (
-                <CardContent className="pt-0">
-                  <div className="border-t pt-4">
-                    {/* Full AI Analysis Display */}
-                    <IncidentAIAnalysis 
-                      incidentId={incident.id}
-                      className="mb-6"
-                    />
-                    
-                    <div className="grid gap-6 md:grid-cols-2">
-
-                      {/* Actions */}
-                      <div>
-                        <h4 className="font-medium mb-3 flex items-center gap-2">
-                          <Activity className="h-4 w-4" />
-                          Quick Actions
-                        </h4>
-                        <div className="space-y-2">
-                          {incident.status === 'active' && (
-                            <>
-                              <Button 
-                                variant="outline" 
-                                size="sm" 
-                                className="w-full justify-start"
-                                onClick={() => {
-                                  setSelectedIncident(incident);
-                                  setShowAgentLogs(true);
-                                }}
-                              >
-                                <Eye className="h-4 w-4 mr-2" />
-                                View AI Agent Logs
-                              </Button>
-                              <Button variant="outline" size="sm" className="w-full justify-start">
-                                <Terminal className="h-4 w-4 mr-2" />
-                                SSH to Instance
-                              </Button>
-                              <Button variant="outline" size="sm" className="w-full justify-start">
-                                <RotateCcw className="h-4 w-4 mr-2" />
-                                Restart Service
-                              </Button>
-                              <Button 
-                                size="sm" 
-                                className="w-full"
-                                onClick={() => resolveMutation.mutate(incident.id)}
-                              >
-                                <CheckCircle className="h-4 w-4 mr-2" />
-                                Mark as Resolved
-                              </Button>
-                            </>
-                          )}
-                          
-                          {incident.status === 'resolved' && (
-                            <div className="text-center py-4 text-gray-500">
-                              <CheckCircle className="h-8 w-8 mx-auto text-green-600 mb-2" />
-                              <p className="text-sm">Incident resolved</p>
-                              {incident.resolved_at && (
-                                <p className="text-xs">
-                                  Resolved at {new Date(incident.resolved_at).toLocaleString()}
-                                </p>
-                              )}
-                            </div>
-                          )}
-                        </div>
-                      </div>
-                    </div>
-                  </div>
-                </CardContent>
-              )}
-            </Card>
-          ))
-        )}
-      </div>
-
-        </div>
-      </div>
-
-      {/* Service Selector Modal */}
-      <Dialog open={showServiceSelector} onOpenChange={setShowServiceSelector}>
-        <DialogContent className="max-w-5xl max-h-[90vh] overflow-y-auto">
-          <DialogHeader>
-            <DialogTitle className="flex items-center justify-center gap-3 text-3xl text-red-600 mb-4">
-              <Bomb className="h-8 w-8 animate-pulse" />
-              <Flame className="h-6 w-6" />
-              INFRASTRUCTURE CHAOS CONTROL
-              <Flame className="h-6 w-6" />
-              <Skull className="h-8 w-8 animate-pulse" />
-            </DialogTitle>
-            <DialogDescription className="text-center text-lg">
-              Choose your target or go nuclear with all services
-            </DialogDescription>
-          </DialogHeader>
-
-          <div className="space-y-6">
-            {/* Individual Service Options - Horizontal Cards */}
-            <div className="space-y-4">
-              <h3 className="text-lg font-semibold text-gray-800 text-center">Choose Target Service</h3>
-              <div className="space-y-3">
-                {chaosServices.map((service) => (
-                  <div 
-                    key={service.id} 
-                    className="w-full bg-white border-2 border-gray-200 hover:border-red-300 rounded-lg p-4 transition-all duration-200 min-h-[100px] flex items-center justify-between"
-                  >
-                    {/* Left: Icon */}
-                    <div className="flex items-center justify-center w-16 h-16 bg-gray-50 rounded-lg border">
-                      <span className="text-3xl">{service.icon}</span>
-                    </div>
-                    
-                    {/* Middle: Service Info */}
-                    <div className="flex-1 px-4">
-                      <div className="flex items-center gap-3 mb-1">
-                        <h4 className="text-lg font-semibold text-gray-800">{service.name}</h4>
-                        <Badge 
-                          variant="outline" 
-                          className={`text-xs ${
-                            service.severity === 'critical' ? 'border-red-500 text-red-700 bg-red-50' :
-                            service.severity === 'high' ? 'border-orange-500 text-orange-700 bg-orange-50' :
-                            'border-yellow-500 text-yellow-700 bg-yellow-50'
-                          }`}
-                        >
-                          {service.severity}
-                        </Badge>
-                      </div>
-                      <p className="text-sm text-gray-600">{service.description}</p>
-                      <p className="text-xs text-gray-500 mt-1">{service.details}</p>
-                    </div>
-                    
-                    {/* Right: NUKE Button */}
-                    <div className="flex-shrink-0">
-                      <Button
-                        onClick={() => {
-                          setSelectedService(service.id);
-                          setShowChaosConfirmDialog(true);
-                          setShowServiceSelector(false);
-                        }}
-                        className="bg-red-600 hover:bg-red-700 text-white font-bold py-3 px-6 text-sm rounded-lg shadow-md hover:shadow-lg transition-all duration-200 min-w-[140px]"
-                        size="default"
-                      >
-                        <Flame className="h-4 w-4 mr-2" />
-                        NUKE {service.shortName}
-                      </Button>
-                    </div>
-                  </div>
-                ))}
-              </div>
-            </div>
-
-            {/* Nuclear Option - NUKE IT ALL */}
-            <div className="border-t pt-6">
-              <div className="text-center space-y-4">
-                <div className="bg-red-50 border-2 border-red-300 rounded-lg p-6">
-                  <div className="flex items-center justify-center mb-4">
-                    <Bomb className="h-12 w-12 text-red-600 animate-pulse mr-4" />
-                    <div>
-                      <h3 className="text-2xl font-bold text-red-800">NUCLEAR OPTION</h3>
-                      <p className="text-red-700">Destroy ALL 5 services simultaneously</p>
-                    </div>
-                    <Skull className="h-12 w-12 text-red-600 animate-pulse ml-4" />
-                  </div>
-                  <Button
-                    onClick={() => {
-                      setSelectedService(null);
-                      setShowChaosConfirmDialog(true);
-                      setShowServiceSelector(false);
-                    }}
-                    className="bg-gradient-to-r from-red-700 via-red-800 to-red-900 hover:from-red-800 hover:via-red-900 hover:to-black text-white font-bold text-xl px-8 py-4 h-auto rounded-lg shadow-lg hover:shadow-xl transform hover:scale-105 transition-all duration-200"
-                    size="lg"
-                  >
-                    <Bomb className="h-6 w-6 mr-3" />
-                    <Flame className="h-5 w-5 mr-2" />
-                    💣 NUKE IT ALL 💣
-                    <Flame className="h-5 w-5 ml-2" />
-                    <Skull className="h-6 w-6 ml-3" />
-                  </Button>
-                </div>
-              </div>
-            </div>
-          </div>
-
-          <DialogFooter>
-            <Button variant="outline" onClick={() => setShowServiceSelector(false)}>
-              🛡️ Keep Infrastructure Safe
-            </Button>
-          </DialogFooter>
-        </DialogContent>
-      </Dialog>
-
-      {/* Chaos Engineering Confirmation Dialog */}
-      <Dialog open={showChaosConfirmDialog} onOpenChange={setShowChaosConfirmDialog}>
-        <DialogContent className="max-w-md">
-          <DialogHeader>
-            <DialogTitle className="flex items-center gap-2 text-red-600">
-              <ShieldAlert className="h-5 w-5" />
-              ⚠️ {selectedService ? 'SERVICE' : 'INFRASTRUCTURE'} CHAOS WARNING ⚠️
-            </DialogTitle>
-            <DialogDescription className="text-center">
-              <div className="space-y-4 mt-4">
-                <div className="bg-red-50 border border-red-200 rounded-lg p-4">
-                  <div className="flex items-center justify-center mb-3">
-                    <Bomb className="h-8 w-8 text-red-600 animate-pulse" />
-                  </div>
-                  {selectedService ? (
-                    <>
-                      {(() => {
-                        const service = chaosServices.find(s => s.id === selectedService);
-                        return service ? (
-                          <>
-                            <div className="flex items-center justify-center gap-3 mb-3">
-                              <span className="text-4xl">{service.icon}</span>
-                              <div>
-                                <p className="text-red-800 font-bold text-lg">{service.name}</p>
-                                <p className="text-red-700 text-sm">{service.description}</p>
-                              </div>
-                            </div>
-                            <p className="text-red-700 text-sm mb-2">
-                              Are you sure you want to nuke {service.name}?
-                            </p>
-                            <p className="text-red-600 text-xs">{service.details}</p>
-                          </>
-                        ) : null;
-                      })()}
-                    </>
-                  ) : (
-                    <>
-                      <p className="text-red-800 font-semibold mb-2">
-                        Are you absolutely sure you want to nuke ALL infrastructure?
-                      </p>
-                      <p className="text-red-700 text-sm">
-                        This will intentionally break ALL 5 Kubernetes services:
-                      </p>
-                      <ul className="text-left text-sm text-red-700 mt-2 space-y-1">
-                        {chaosServices.map(service => (
-                          <li key={service.id}>• {service.name} ({service.description})</li>
-                        ))}
-                      </ul>
-                    </>
-                  )}
-                </div>
-                <div className="bg-yellow-50 border border-yellow-200 rounded-lg p-3">
-                  <p className="text-yellow-800 text-sm font-medium">
-                    🔥 This will create real incidents and trigger PagerDuty alerts!
-                  </p>
-                </div>
-              </div>
-            </DialogDescription>
-          </DialogHeader>
-          <DialogFooter className="sm:justify-center">
-            <Button variant="outline" onClick={() => {
-              setShowChaosConfirmDialog(false);
-              setSelectedService(null);
-            }}>
-              🛡️ Keep Infrastructure Safe
-            </Button>
-            <Button 
-              onClick={() => executeChaosEngineering(selectedService || undefined)}
-              className="bg-red-600 hover:bg-red-700 text-white"
-              disabled={chaosLoading}
-            >
-              {chaosLoading ? (
-                <>
-                  <Loader2 className="h-4 w-4 mr-2 animate-spin" />
-                  Nuking...
-                </>
-              ) : (
-                <>
-                  <Skull className="h-4 w-4 mr-2" />
-                  💣 {selectedService ? 'NUKE SERVICE' : 'NUKE IT ALL'}
-                </>
-              )}
-            </Button>
-          </DialogFooter>
-        </DialogContent>
-      </Dialog>
-
-      {/* Pending Action Details Dialog */}
-      <Dialog open={!!selectedPendingAction} onOpenChange={(open) => !open && setSelectedPendingAction(null)}>
-        <DialogContent className="max-w-2xl">
-          <DialogHeader>
-            <DialogTitle className="flex items-center gap-2">
-              <Shield className="h-5 w-5" />
-              Pending Action Details
-            </DialogTitle>
-            <DialogDescription>
-              Review the full details of this AI-suggested action
-            </DialogDescription>
-          </DialogHeader>
-          {selectedPendingAction && (
-            <div className="space-y-4">
-              <div className="grid grid-cols-2 gap-4">
-                <div>
-                  <p className="text-sm font-medium text-gray-500">Action Type</p>
-                  <p className="text-base">{selectedPendingAction.action_type || 'remediation'}</p>
-                </div>
-                <div>
-                  <p className="text-sm font-medium text-gray-500">Risk Level</p>
-                  <Badge className={getSeverityColor(selectedPendingAction.risk_level || 'medium')}>
-                    {selectedPendingAction.risk_level || 'medium'}
-                  </Badge>
-                </div>
-                <div>
-                  <p className="text-sm font-medium text-gray-500">Confidence Score</p>
-                  <p className="text-base">Confidence: {Math.floor(Math.random() * 20) + 60}%</p>
-                </div>
-                <div>
-                  <p className="text-sm font-medium text-gray-500">Integration</p>
-                  <p className="text-base">{selectedPendingAction.integration || 'kubernetes'}</p>
-                </div>
-              </div>
-              
-              <div>
-                <p className="text-sm font-medium text-gray-500 mb-2">Description</p>
-                <p className="text-base">{selectedPendingAction.description}</p>
-              </div>
-              
-              {selectedPendingAction.command && (
-                <div>
-                  <p className="text-sm font-medium text-gray-500 mb-2">Command to Execute</p>
-                  <div className="bg-gray-900 text-gray-100 p-4 rounded-md font-mono text-sm">
-                    <code>{selectedPendingAction.command}</code>
-                  </div>
-                </div>
-              )}
-              
-              {selectedPendingAction.reason && (
-                <div>
-                  <p className="text-sm font-medium text-gray-500 mb-2">Reasoning</p>
-                  <p className="text-base">{selectedPendingAction.reason}</p>
-                </div>
-              )}
-              
-              {selectedPendingAction.expected_outcome && (
-                <div>
-                  <p className="text-sm font-medium text-gray-500 mb-2">Expected Outcome</p>
-                  <p className="text-base">{selectedPendingAction.expected_outcome}</p>
-                </div>
-              )}
-              
-              {selectedPendingAction.rollback_plan && (
-                <div>
-                  <p className="text-sm font-medium text-gray-500 mb-2">Rollback Plan</p>
-                  <p className="text-base">{selectedPendingAction.rollback_plan}</p>
-                </div>
-              )}
-            </div>
-          )}
-          <DialogFooter>
-            <Button variant="outline" onClick={() => setSelectedPendingAction(null)}>
-              Close
-            </Button>
-            <Button
-              variant="destructive"
-              onClick={async () => {
-                if (selectedPendingAction) {
-                  try {
-                    await apiClient.rejectAction(selectedPendingAction.id, 'Rejected via details dialog');
-                    toast.success('Action rejected');
-                    queryClient.invalidateQueries({ queryKey: queryKeys.pendingApprovals });
-                    setSelectedPendingAction(null);
-                  } catch (error) {
-                    toast.error('Failed to reject action');
-                  }
-                }
-              }}
-            >
-              <XCircle className="h-4 w-4 mr-2" />
-              Reject Action
-            </Button>
-            <Button
-              onClick={async () => {
-                if (selectedPendingAction) {
-                  try {
-                    await apiClient.approveAction(selectedPendingAction.id, 'Approved via details dialog');
-                    toast.success('Action approved and executing');
-                    queryClient.invalidateQueries({ queryKey: queryKeys.pendingApprovals });
-                    setSelectedPendingAction(null);
-                  } catch (error) {
-                    toast.error('Failed to approve action');
-                  }
-                }
-              }}
-            >
-              <CheckCircle className="h-4 w-4 mr-2" />
-              Approve & Execute
-            </Button>
-          </DialogFooter>
-        </DialogContent>
-      </Dialog>
-
-      {/* Chaos Results Dialog */}
-      <Dialog open={showChaosDialog} onOpenChange={setShowChaosDialog}>
-        <DialogContent className="max-w-3xl">
-          <DialogHeader>
-            <DialogTitle className="flex items-center gap-2 text-red-600">
-              <Siren className="h-5 w-5 animate-pulse" />
-              🔥 INFRASTRUCTURE CHAOS RESULTS 🔥
-            </DialogTitle>
-            <DialogDescription>
-              Real-time chaos deployment status and results
-            </DialogDescription>
-          </DialogHeader>
-          <div className="space-y-4">
-            {/* Progress tracking for nuke all */}
-            {nukeProgress.total > 1 && (
-              <div className="bg-blue-50 border border-blue-200 rounded-lg p-4">
-                <div className="flex items-center justify-between mb-2">
-                  <span className="text-sm font-medium text-blue-800">Nuclear Progress</span>
-                  <span className="text-sm text-blue-600">{nukeProgress.current}/{nukeProgress.total} services</span>
-                </div>
-                <Progress value={(nukeProgress.current / nukeProgress.total) * 100} className="h-2" />
-              </div>
-            )}
-
-            {/* Service status grid for nuke all */}
-            {Object.keys(serviceStatuses).length > 1 && (
-              <div className="bg-gray-50 border border-gray-200 rounded-lg p-4">
-                <h4 className="text-sm font-medium text-gray-800 mb-3">Service Status</h4>
-                <div className="grid grid-cols-2 md:grid-cols-3 gap-3">
-                  {chaosServices.map((service) => {
-                    const status = serviceStatuses[service.id];
-                    if (!status) return null;
-                    
-                    return (
-                      <div key={service.id} className="flex items-center gap-2 text-sm">
-                        <span className="text-lg">{service.icon}</span>
-                        <span className="flex-1 truncate">{service.shortName}</span>
-                        {status === 'pending' && <Clock className="h-4 w-4 text-gray-400" />}
-                        {status === 'loading' && <Loader2 className="h-4 w-4 text-blue-600 animate-spin" />}
-                        {status === 'success' && <CheckCircle className="h-4 w-4 text-green-600" />}
-                        {status === 'error' && <XCircle className="h-4 w-4 text-red-600" />}
-                      </div>
-                    );
-                  })}
-                </div>
-              </div>
-            )}
-
-            {/* Chaos logs */}
-            <div className="bg-red-50 border border-red-200 rounded-lg p-4 max-h-96 overflow-y-auto">
-              {chaosResults.length > 0 ? (
-                <div className="space-y-2">
-                  {chaosResults.map((result, index) => (
-                    <div key={index} className="flex items-start gap-2 text-sm">
-                      <Flame className="h-4 w-4 text-red-600 mt-0.5 flex-shrink-0" />
-                      <span className="text-red-800 font-mono">{result}</span>
-                    </div>
-                  ))}
-                </div>
-              ) : (
-                <div className="text-center py-8">
-                  <Loader2 className="h-8 w-8 animate-spin text-red-600 mx-auto mb-2" />
-                  <p className="text-red-700">Deploying chaos across infrastructure...</p>
-                </div>
-              )}
-            </div>
-
-            {/* Success/completion message */}
-            {chaosResults.length > 0 && !chaosLoading && (
-              <Alert className="border-yellow-200 bg-yellow-50">
-                <AlertTriangle className="h-4 w-4 text-yellow-600" />
-                <AlertTitle className="text-yellow-800">
-                  {Object.keys(serviceStatuses).length > 1 ? 'Nuclear Mission Status' : 'Mission Accomplished!'}
-                </AlertTitle>
-                <AlertDescription className="text-yellow-700">
-                  {Object.keys(serviceStatuses).length > 1 ? (
-                    <>
-                      {Object.values(serviceStatuses).filter(s => s === 'success').length} out of {Object.keys(serviceStatuses).length} services successfully destroyed.
-                      Check your monitoring systems and PagerDuty for alerts.
-                    </>
-                  ) : (
-                    'Infrastructure has been successfully compromised. Check your monitoring systems and PagerDuty for alerts. Your DreamOps agent should start analyzing and attempting to resolve these incidents automatically.'
-                  )}
-                </AlertDescription>
-              </Alert>
-            )}
-          </div>
-          <DialogFooter>
-            <Button variant="outline" onClick={() => setShowChaosDialog(false)}>
-              Close Chaos Report
-            </Button>
-            <Button 
-              onClick={() => {
-                navigator.clipboard.writeText(chaosResults.join('\n'));
-                toast.success('Chaos logs copied to clipboard');
-              }}
-              disabled={chaosResults.length === 0}
-            >
-              <Copy className="h-4 w-4 mr-2" />
-              Copy Logs
-            </Button>
-          </DialogFooter>
-        </DialogContent>
-      </Dialog>
-    </section>
-  );
->>>>>>> e8301760
 }