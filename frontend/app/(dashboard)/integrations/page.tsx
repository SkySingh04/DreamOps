--- conflicted
+++ resolved
@@ -289,13 +289,8 @@
               <CardHeader>
                 <div className="flex items-center justify-between">
                   <div className="flex items-center gap-3">
-<<<<<<< HEAD
                     <div className="p-2 bg-gray-100 rounded-lg">
                       {Icon && <Icon size={24} />}
-=======
-                    <div className="p-2 bg-blue-100 rounded-lg">
-                      {Icon && <Icon className="h-6 w-6 text-blue-600" />}
->>>>>>> 1c42fa15
                     </div>
                     <div>
                       <CardTitle className="text-lg">{integration.name}</CardTitle>
@@ -418,161 +413,6 @@
               </div>
               <div className="text-sm text-blue-700">Enabled</div>
             </div>
-<<<<<<< HEAD
-          </CardContent>
-        </Card>
-        <Card>
-          <CardHeader className="pb-2">
-            <CardTitle className="text-sm">API Calls (24h)</CardTitle>
-          </CardHeader>
-          <CardContent>
-            <div className="text-2xl font-bold">12.5k</div>
-          </CardContent>
-        </Card>
-      </div>
-
-      <Tabs defaultValue="all" className="space-y-4">
-        <TabsList>
-          <TabsTrigger value="all">All Integrations</TabsTrigger>
-          <TabsTrigger value="monitoring">Monitoring</TabsTrigger>
-          <TabsTrigger value="incident">Incident Management</TabsTrigger>
-          <TabsTrigger value="communication">Communication</TabsTrigger>
-        </TabsList>
-
-        <TabsContent value="all" className="space-y-4">
-          <div className="grid gap-6 md:grid-cols-2 lg:grid-cols-3">
-            {allIntegrations.map((integration) => {
-              const config = getIntegrationConfig(integration.id);
-              const Icon = config?.icon || Globe;
-              const isLoading = testingIntegration === integration.id;
-              
-              return (
-                <Card key={integration.id} className="relative overflow-hidden">
-                  <CardHeader>
-                    <div className="flex items-start justify-between">
-                      <div className="flex items-center gap-3">
-                        <div className={`p-2 bg-${config?.color || 'gray'}-100 rounded-lg`}>
-                          {Icon && <Icon size={24} />}
-                        </div>
-                        <div>
-                          <CardTitle className="text-lg">{integration.name}</CardTitle>
-                          <CardDescription className="text-sm mt-1">
-                            {integration.description}
-                          </CardDescription>
-                        </div>
-                      </div>
-                      <Switch 
-                        checked={integration.enabled}
-                        disabled={integration.status === 'pending'}
-                        onCheckedChange={(checked) => 
-                          toggleIntegrationMutation.mutate({ 
-                            id: integration.id, 
-                            enabled: checked 
-                          })
-                        }
-                      />
-                    </div>
-                  </CardHeader>
-                  <CardContent>
-                    <div className="space-y-4">
-                      <div className="flex items-center justify-between">
-                        <div className="flex items-center gap-2">
-                          {getStatusIcon(integration.status)}
-                          {getStatusBadge(integration.status)}
-                        </div>
-                        {integration.last_sync && (
-                          <span className="text-sm text-muted-foreground">
-                            {format(new Date(integration.last_sync), 'MMM d, HH:mm')}
-                          </span>
-                        )}
-                      </div>
-
-                      {integration.error && (
-                        <Alert variant="destructive">
-                          <AlertCircle className="h-4 w-4" />
-                          <AlertDescription className="text-xs">
-                            {integration.error}
-                          </AlertDescription>
-                        </Alert>
-                      )}
-
-                      {integration.health_data && (
-                        <div className="space-y-2">
-                          <div className="flex items-center justify-between text-sm">
-                            <span className="text-muted-foreground">Latency</span>
-                            <span className="font-medium">{integration.health_data.latency_ms}ms</span>
-                          </div>
-                          <div className="flex items-center justify-between text-sm">
-                            <span className="text-muted-foreground">Success Rate</span>
-                            <span className="font-medium">{integration.health_data.success_rate}%</span>
-                          </div>
-                          <Progress value={integration.health_data.success_rate} className="h-2" />
-                        </div>
-                      )}
-
-                      {integration.status === 'connected' && integration.metrics && Object.keys(integration.metrics).length > 0 && (
-                        <div className="grid grid-cols-3 gap-2 pt-2 border-t">
-                          {Object.entries(integration.metrics).slice(0, 3).map(([key, value]) => (
-                            <div key={key} className="text-center">
-                              <p className="text-2xl font-semibold">{value}</p>
-                              <p className="text-xs text-muted-foreground capitalize">{key}</p>
-                            </div>
-                          ))}
-                        </div>
-                      )}
-
-                      <div className="flex gap-2">
-                        <Button 
-                          className="flex-1" 
-                          variant={integration.status === 'connected' ? 'outline' : 'default'}
-                          onClick={() => handleConfigure(integration)}
-                        >
-                          <Settings className="h-4 w-4 mr-2" />
-                          Configure
-                        </Button>
-                        {integration.status === 'connected' && (
-                          <Button
-                            variant="outline"
-                            size="icon"
-                            onClick={() => handleTest(integration.id)}
-                            disabled={isLoading}
-                          >
-                            {isLoading ? (
-                              <Loader2 className="h-4 w-4 animate-spin" />
-                            ) : (
-                              <TestTube className="h-4 w-4" />
-                            )}
-                          </Button>
-                        )}
-                      </div>
-                    </div>
-                  </CardContent>
-                </Card>
-              );
-            })}
-          </div>
-        </TabsContent>
-
-        <TabsContent value="monitoring">
-          <div className="text-center py-12 text-muted-foreground">
-            <Activity className="h-12 w-12 mx-auto mb-4" />
-            <p>Monitoring integrations would be shown here</p>
-          </div>
-        </TabsContent>
-
-        <TabsContent value="incident">
-          <div className="text-center py-12 text-muted-foreground">
-            <AlertCircle className="h-12 w-12 mx-auto mb-4" />
-            <p>Incident management integrations would be shown here</p>
-          </div>
-        </TabsContent>
-
-        <TabsContent value="communication">
-          <div className="text-center py-12 text-muted-foreground">
-            <MessageSquare className="h-12 w-12 mx-auto mb-4" />
-            <p>Communication integrations would be shown here</p>
-=======
->>>>>>> 1c42fa15
           </div>
         </CardContent>
       </Card>
