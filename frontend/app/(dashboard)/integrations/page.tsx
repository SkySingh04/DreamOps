<<<<<<< HEAD
'use client';

import { useState, useEffect } from 'react';
import { useQuery, useMutation, useQueryClient } from '@tanstack/react-query';
import {
  Card,
  CardContent,
  CardHeader,
  CardTitle,
  CardDescription,
} from '@/components/ui/card';
import { Button } from '@/components/ui/button';
import { Badge } from '@/components/ui/badge';
import { Switch } from '@/components/ui/switch';
import { Input } from '@/components/ui/input';
import { Label } from '@/components/ui/label';
import { Tabs, TabsContent, TabsList, TabsTrigger } from '@/components/ui/tabs';
import { Dialog, DialogContent, DialogDescription, DialogFooter, DialogHeader, DialogTitle } from '@/components/ui/dialog';
import { Alert, AlertDescription, AlertTitle } from '@/components/ui/alert';
import { Progress } from '@/components/ui/progress';
import { 
  Cloud, 
  Database, 
  GitBranch, 
  BarChart3, 
  Bell, 
  FileText,
  CheckCircle,
  XCircle,
  AlertCircle,
  Settings,
  RefreshCw,
  TestTube,
  Link,
  Unlink,
  Activity,
  Clock,
  Zap,
  Shield,
  Key,
  Globe,
  Terminal,
  Loader2,
  Info,
  MessageSquare
} from 'lucide-react';
import { toast } from 'sonner';
import { apiClient, queryKeys } from '@/lib/api-client';
import { Integration } from '@/lib/types';
import { format } from 'date-fns';

// MCP Integration interface
interface MCPIntegration {
  name: string;
  capabilities: string[];
  connected: boolean;
}

// MCP Integration configurations
const MCP_INTEGRATION_CONFIGS = {
  kubernetes: {
    icon: Cloud,
    color: 'blue',
    description: 'Connect to Kubernetes clusters for pod and service management',
  },
  github: {
    icon: GitBranch,
    color: 'purple',
    description: 'GitHub integration for repository monitoring and issue tracking',
  },
  notion: {
    icon: FileText,
    color: 'gray',
    description: 'Notion integration for incident documentation and knowledge management',
  },
  grafana: {
    icon: BarChart3,
    color: 'green',
    description: 'Grafana integration for metrics visualization and alerting',
  },
};

const INTEGRATION_CONFIGS = {
  kubernetes: {
    icon: Cloud,
    color: 'blue',
    fields: [
      { key: 'cluster_endpoint', label: 'Cluster Endpoint', type: 'text', required: true },
      { key: 'namespace', label: 'Default Namespace', type: 'text', default: 'default' },
      { key: 'auth_method', label: 'Authentication Method', type: 'select', options: ['kubeconfig', 'service-account', 'oidc'] },
      { key: 'enable_destructive', label: 'Enable Destructive Operations', type: 'boolean', default: false },
    ],
  },
  pagerduty: {
    icon: Bell,
    color: 'red',
    fields: [
      { key: 'api_key', label: 'API Key', type: 'password', required: true },
      { key: 'webhook_secret', label: 'Webhook Secret', type: 'password' },
      { key: 'routing_key', label: 'Default Routing Key', type: 'text' },
      { key: 'auto_acknowledge', label: 'Auto-acknowledge incidents', type: 'boolean', default: false },
    ],
  },
  github: {
    icon: GitBranch,
    color: 'purple',
    fields: [
      { key: 'token', label: 'Personal Access Token', type: 'password', required: true },
      { key: 'organization', label: 'Organization', type: 'text' },
      { key: 'repository_filter', label: 'Repository Filter (regex)', type: 'text' },
      { key: 'enable_issue_creation', label: 'Enable Issue Creation', type: 'boolean', default: true },
    ],
  },
  grafana: {
    icon: BarChart3,
    color: 'green',
    fields: [
      { key: 'url', label: 'Grafana URL', type: 'text', required: true },
      { key: 'api_key', label: 'API Key', type: 'password', required: true },
      { key: 'default_dashboard', label: 'Default Dashboard UID', type: 'text' },
      { key: 'alert_notification_channel', label: 'Alert Notification Channel', type: 'text' },
    ],
  },
  datadog: {
    icon: Database,
    color: 'purple',
    fields: [
      { key: 'api_key', label: 'API Key', type: 'password', required: true },
      { key: 'app_key', label: 'Application Key', type: 'password', required: true },
      { key: 'site', label: 'Datadog Site', type: 'select', options: ['datadoghq.com', 'datadoghq.eu', 'ddog-gov.com'] },
      { key: 'log_index', label: 'Log Index', type: 'text', default: 'main' },
    ],
  },
  notion: {
    icon: FileText,
    color: 'gray',
    fields: [
      { key: 'token', label: 'Integration Token', type: 'password', required: true },
      { key: 'database_id', label: 'Incident Database ID', type: 'text' },
      { key: 'page_template_id', label: 'Page Template ID', type: 'text' },
      { key: 'auto_document', label: 'Auto-document incidents', type: 'boolean', default: true },
    ],
  },
  slack: {
    icon: MessageSquare,
    color: 'pink',
    fields: [
      { key: 'bot_token', label: 'Bot User OAuth Token', type: 'password', required: true },
      { key: 'channel_id', label: 'Default Channel ID', type: 'text', required: true },
      { key: 'webhook_url', label: 'Incoming Webhook URL', type: 'text' },
      { key: 'notification_level', label: 'Notification Level', type: 'select', options: ['all', 'critical', 'high', 'custom'] },
    ],
  },
};

export default function IntegrationsPage() {
  const [selectedIntegration, setSelectedIntegration] = useState<Integration | null>(null);
  const [showConfigDialog, setShowConfigDialog] = useState(false);
  const [testingIntegration, setTestingIntegration] = useState<string | null>(null);
  const [configValues, setConfigValues] = useState<Record<string, any>>({});
  const [isLiveMode, setIsLiveMode] = useState(true);
  const [lastUpdateTime, setLastUpdateTime] = useState<Date>(new Date());
  const queryClient = useQueryClient();

  // Fetch integrations
  const { data: integrationsData, isLoading } = useQuery({
    queryKey: queryKeys.integrations,
    queryFn: () => apiClient.getIntegrations(),
  });

  // Fetch MCP integrations with real-time updates
  const { data: mcpIntegrationsData, isLoading: mcpLoading, refetch: refetchMCP, dataUpdatedAt, isFetching } = useQuery({
    queryKey: ['mcp-integrations'],
    queryFn: () => apiClient.getMCPIntegrations(),
    refetchInterval: isLiveMode ? 1500 : false, // Refresh every 1.5 seconds when live mode is on
    refetchIntervalInBackground: true, // Keep fetching even when tab is not active
    refetchOnWindowFocus: true, // Refetch when user comes back to tab
    refetchOnMount: true, // Refetch when component mounts
    staleTime: 0, // Always consider data stale to ensure fresh data
    refetchOnReconnect: true, // Refetch when network reconnects
  });

  // Track when data updates for live indicators
  useEffect(() => {
    if (dataUpdatedAt) {
      setLastUpdateTime(new Date(dataUpdatedAt));
    }
  }, [dataUpdatedAt]);

  // Mutations
  const testIntegrationMutation = useMutation({
    mutationFn: (id: string) => apiClient.testIntegration(id),
    onSuccess: (data, id) => {
      if (data.data?.success) {
        toast.success(`${id} connection test successful`);
      } else {
        toast.error(`${id} connection test failed: ${data.data?.message}`);
      }
      setTestingIntegration(null);
    },
    onError: () => {
      toast.error('Connection test failed');
      setTestingIntegration(null);
    },
  });

  const updateConfigMutation = useMutation({
    mutationFn: ({ id, config }: { id: string; config: Record<string, any> }) =>
      apiClient.updateIntegrationConfig(id, config),
    onSuccess: () => {
      queryClient.invalidateQueries({ queryKey: queryKeys.integrations });
      toast.success('Integration configuration updated');
      setShowConfigDialog(false);
    },
  });

  const toggleIntegrationMutation = useMutation({
    mutationFn: ({ id, enabled }: { id: string; enabled: boolean }) =>
      apiClient.toggleIntegration(id, enabled),
    onSuccess: () => {
      queryClient.invalidateQueries({ queryKey: queryKeys.integrations });
    },
  });

  const integrations = integrationsData?.data || [];
  const mcpIntegrations = mcpIntegrationsData?.data?.integrations || [];

  // Add mock data for integrations not returned by API
  const allIntegrations: Integration[] = [
    ...integrations,
    ...Object.entries(INTEGRATION_CONFIGS)
      .filter(([id]) => !integrations.find(i => i.id === id))
      .map(([id, config]) => ({
        id,
        name: id.charAt(0).toUpperCase() + id.slice(1),
        description: `Connect to ${id.charAt(0).toUpperCase() + id.slice(1)} for enhanced monitoring`,
        status: 'pending' as const,
        enabled: false,
      })),
  ];

  // MCP Integration Card Component with live indicators
  const MCPIntegrationCard = ({ integration }: { integration: MCPIntegration }) => {
    const config = MCP_INTEGRATION_CONFIGS[integration.name as keyof typeof MCP_INTEGRATION_CONFIGS];
    const Icon = config?.icon || Terminal;
    
    return (
      <Card className={`hover:shadow-md transition-all duration-300 ${integration.connected ? 'ring-1 ring-green-200' : 'ring-1 ring-red-200'}`}>
        <CardHeader>
          <div className="flex items-center justify-between">
            <div className="flex items-center gap-3">
              <div className={`p-2 rounded-lg relative ${integration.connected ? 'bg-green-100' : 'bg-gray-100'}`}>
                <Icon size={24} className={integration.connected ? 'text-green-600' : 'text-gray-600'} />
                {/* Live indicator pulse */}
                {integration.connected && isLiveMode && (
                  <div className="absolute -top-1 -right-1 h-3 w-3 bg-green-500 rounded-full animate-pulse">
                    <div className="absolute inset-0 bg-green-500 rounded-full animate-ping opacity-75"></div>
                  </div>
                )}
              </div>
              <div>
                <div className="flex items-center gap-2">
                  <CardTitle className="text-lg capitalize">{integration.name}</CardTitle>
                  {isFetching && (
                    <Loader2 className="h-3 w-3 animate-spin text-blue-500" />
                  )}
                </div>
                <p className="text-sm text-gray-500 mt-1">
                  {config?.description || `${integration.name.charAt(0).toUpperCase() + integration.name.slice(1)} MCP integration`}
                </p>
              </div>
            </div>
            <div className="flex flex-col items-end gap-1">
              {integration.connected ? (
                <CheckCircle className="h-5 w-5 text-green-600" />
              ) : (
                <XCircle className="h-5 w-5 text-red-600" />
              )}
              {/* Live status indicator */}
              <div className="flex items-center gap-1">
                <div className={`h-2 w-2 rounded-full ${integration.connected ? 'bg-green-500' : 'bg-red-500'} ${isLiveMode && integration.connected ? 'animate-pulse' : ''}`}></div>
                <span className="text-xs text-gray-400">LIVE</span>
              </div>
            </div>
          </div>
        </CardHeader>

        <CardContent>
          <div className="space-y-4">
            {/* Status with live indicator */}
            <div className="flex items-center justify-between">
              <div className="flex items-center gap-2">
                <Badge 
                  variant="outline" 
                  className={`${integration.connected ? 'bg-green-100 text-green-800 border-green-300' : 'bg-red-100 text-red-800 border-red-300'} transition-colors duration-300`}
                >
                  {integration.connected ? 'Connected' : 'Disconnected'}
                </Badge>
                {isLiveMode && (
                  <Badge variant="secondary" className="text-xs bg-blue-100 text-blue-800">
                    LIVE
                  </Badge>
                )}
              </div>
              <div className="flex items-center gap-1">
                <Button
                  variant="outline"
                  size="sm"
                  onClick={() => refetchMCP()}
                  className="h-7 px-2"
                  disabled={isFetching}
                >
                  <RefreshCw className={`h-3 w-3 ${isFetching ? 'animate-spin' : ''}`} />
                </Button>
                <Button
                  variant="outline"
                  size="sm"
                  onClick={() => setIsLiveMode(!isLiveMode)}
                  className={`h-7 px-2 ${isLiveMode ? 'bg-green-50 text-green-700' : 'bg-gray-50'}`}
                >
                  <Activity className="h-3 w-3" />
                </Button>
              </div>
            </div>

            {/* Capabilities */}
            {integration.capabilities && integration.capabilities.length > 0 && (
              <div>
                <div className="text-sm font-medium mb-2">Capabilities:</div>
                <div className="flex flex-wrap gap-1">
                  {integration.capabilities.slice(0, 3).map((capability, index) => (
                    <Badge key={index} variant="secondary" className="text-xs">
                      {capability}
                    </Badge>
                  ))}
                  {integration.capabilities.length > 3 && (
                    <Badge variant="secondary" className="text-xs">
                      +{integration.capabilities.length - 3} more
                    </Badge>
                  )}
                </div>
              </div>
            )}

            {/* Connection Details with live timestamps */}
            <div className="text-xs text-gray-500 space-y-1">
              <div className="flex items-center justify-between">
                <span>Status: {integration.connected ? 'Healthy' : 'Connection failed'}</span>
                {integration.connected && isLiveMode && (
                  <div className="flex items-center gap-1">
                    <div className="h-1.5 w-1.5 bg-green-500 rounded-full animate-pulse"></div>
                    <span className="text-green-600">Live</span>
                  </div>
                )}
              </div>
              <div>Type: MCP Integration</div>
              <div>Total Capabilities: {integration.capabilities.length}</div>
              <div className="flex items-center justify-between">
                <span>Last Updated:</span>
                <span className="font-mono">{format(lastUpdateTime, 'HH:mm:ss')}</span>
              </div>
              {isFetching && (
                <div className="text-blue-500 flex items-center gap-1">
                  <Loader2 className="h-3 w-3 animate-spin" />
                  <span>Refreshing...</span>
                </div>
              )}
            </div>
          </div>
        </CardContent>
      </Card>
    );
  };

  const getIntegrationConfig = (id: string) => INTEGRATION_CONFIGS[id as keyof typeof INTEGRATION_CONFIGS];

  const getStatusColor = (status: string) => {
    switch (status) {
      case 'connected':
        return 'bg-green-100 text-green-800';
      case 'error':
        return 'bg-red-100 text-red-800';
      case 'pending':
        return 'bg-yellow-100 text-yellow-800';
      default:
        return 'bg-gray-100 text-gray-800';
    }
  };

  const getStatusIcon = (status: string) => {
    switch (status) {
      case 'connected':
        return <CheckCircle className="h-5 w-5 text-green-600" />;
      case 'error':
        return <XCircle className="h-5 w-5 text-red-600" />;
      case 'pending':
        return <AlertCircle className="h-5 w-5 text-yellow-600" />;
      case 'disconnected':
        return <Unlink className="h-5 w-5 text-gray-600" />;
      default:
        return null;
    }
  };

  const getStatusBadge = (status: string) => {
    switch (status) {
      case 'connected':
        return <Badge className="bg-green-100 text-green-800">Connected</Badge>;
      case 'error':
        return <Badge className="bg-red-100 text-red-800">Error</Badge>;
      case 'pending':
        return <Badge className="bg-yellow-100 text-yellow-800">Not Connected</Badge>;
      case 'disconnected':
        return <Badge className="bg-gray-100 text-gray-800">Disconnected</Badge>;
      default:
        return null;
    }
  };

  const handleConfigure = (integration: Integration) => {
    setSelectedIntegration(integration);
    setConfigValues(integration.config || {});
    setShowConfigDialog(true);
  };

  const handleTest = (integrationId: string) => {
    setTestingIntegration(integrationId);
    testIntegrationMutation.mutate(integrationId);
  };

  const handleSaveConfig = () => {
    if (selectedIntegration) {
      updateConfigMutation.mutate({
        id: selectedIntegration.id,
        config: configValues,
      });
    }
  };

  if (isLoading || mcpLoading) {
    return (
      <div className="flex-1 p-4 lg:p-8">
        <div className="animate-pulse space-y-4">
          <div className="h-8 bg-gray-200 rounded w-1/4"></div>
          <div className="grid gap-4 md:grid-cols-2 lg:grid-cols-3">
            {[1, 2, 3, 4, 5, 6].map((i) => (
              <div key={i} className="h-64 bg-gray-200 rounded"></div>
            ))}
          </div>
        </div>
      </div>
    );
  }

  return (
    <section className="flex-1 p-4 lg:p-8 space-y-6">
      <div className="flex items-center justify-between">
        <div>
          <div className="flex items-center gap-3">
            <h1 className="text-2xl font-bold">Integrations</h1>
            {isLiveMode && (
              <div className="flex items-center gap-2 px-2 py-1 bg-green-100 rounded-full">
                <div className="h-2 w-2 bg-green-500 rounded-full animate-pulse"></div>
                <span className="text-xs font-medium text-green-700">LIVE</span>
              </div>
            )}
            {isFetching && (
              <div className="flex items-center gap-2 px-2 py-1 bg-blue-100 rounded-full">
                <Loader2 className="h-3 w-3 animate-spin text-blue-600" />
                <span className="text-xs font-medium text-blue-700">Updating...</span>
              </div>
            )}
          </div>
          <p className="text-gray-600 mt-1">
            Connect external services to enhance monitoring and incident response
          </p>
          <p className="text-xs text-gray-500 mt-1">
            Last updated: {format(lastUpdateTime, 'MMM dd, HH:mm:ss')} • 
            Next update: {isLiveMode ? 'in 1.5s' : 'manual'}
          </p>
        </div>
        <div className="flex items-center gap-2">
          <Button
            onClick={() => setIsLiveMode(!isLiveMode)}
            variant={isLiveMode ? "default" : "outline"}
            className={isLiveMode ? "bg-green-600 hover:bg-green-700" : ""}
          >
            <Activity className="h-4 w-4 mr-2" />
            {isLiveMode ? 'Live Mode ON' : 'Live Mode OFF'}
          </Button>
          <Button 
            onClick={() => refetchMCP()}
            disabled={isFetching}
            variant="outline"
          >
            <RefreshCw className={`h-4 w-4 mr-2 ${isFetching ? 'animate-spin' : ''}`} />
            Refresh
          </Button>
        </div>
      </div>

      <Tabs defaultValue="mcp" className="space-y-6">
        <TabsList>
          <TabsTrigger value="mcp">
            MCP Integrations ({mcpIntegrations.length})
          </TabsTrigger>
          <TabsTrigger value="standard">
            Standard Integrations ({integrations.length})
          </TabsTrigger>
        </TabsList>

        <TabsContent value="mcp" className="space-y-6">
          {/* MCP Integration Health Summary */}
          <Card>
            <CardHeader>
              <div className="flex items-center justify-between">
                <div>
                  <CardTitle className="flex items-center gap-2">
                    MCP Integration Status
                    {isLiveMode && (
                      <div className="h-2 w-2 bg-green-500 rounded-full animate-pulse"></div>
                    )}
                  </CardTitle>
                  <CardDescription>
                    Model Context Protocol integrations for AI-powered incident response
                  </CardDescription>
                </div>
                {isFetching && (
                  <Loader2 className="h-4 w-4 animate-spin text-blue-500" />
                )}
              </div>
            </CardHeader>
            <CardContent>
              <div className="grid gap-4 md:grid-cols-4">
                <div className={`text-center p-4 rounded-lg transition-all duration-300 ${mcpIntegrations.filter(i => i.connected).length > 0 ? 'bg-green-50 ring-1 ring-green-200' : 'bg-green-50'}`}>
                  <div className={`text-2xl font-bold text-green-600 ${isFetching ? 'animate-pulse' : ''}`}>
                    {mcpIntegrations.filter(i => i.connected).length}
                  </div>
                  <div className="text-sm text-green-700 flex items-center justify-center gap-1">
                    Connected
                    {isLiveMode && mcpIntegrations.filter(i => i.connected).length > 0 && (
                      <div className="h-1 w-1 bg-green-500 rounded-full animate-pulse"></div>
                    )}
                  </div>
                </div>
                <div className={`text-center p-4 rounded-lg transition-all duration-300 ${mcpIntegrations.filter(i => !i.connected).length > 0 ? 'bg-red-50 ring-1 ring-red-200' : 'bg-red-50'}`}>
                  <div className={`text-2xl font-bold text-red-600 ${isFetching ? 'animate-pulse' : ''}`}>
                    {mcpIntegrations.filter(i => !i.connected).length}
                  </div>
                  <div className="text-sm text-red-700">Disconnected</div>
                </div>
                <div className={`text-center p-4 bg-blue-50 rounded-lg transition-all duration-300 ${isFetching ? 'ring-1 ring-blue-200' : ''}`}>
                  <div className={`text-2xl font-bold text-blue-600 ${isFetching ? 'animate-pulse' : ''}`}>
                    {mcpIntegrations.length}
                  </div>
                  <div className="text-sm text-blue-700">Total</div>
                </div>
                <div className="text-center p-4 bg-purple-50 rounded-lg transition-all duration-300">
                  <div className={`text-2xl font-bold text-purple-600 ${isFetching ? 'animate-pulse' : ''}`}>
                    {mcpIntegrations.reduce((acc, i) => acc + i.capabilities.length, 0)}
                  </div>
                  <div className="text-sm text-purple-700">Capabilities</div>
                </div>
              </div>
              {isLiveMode && (
                <div className="mt-4 text-center">
                  <p className="text-xs text-gray-500">
                    🔴 Live monitoring • Updates every 1.5 seconds • Last: {format(lastUpdateTime, 'HH:mm:ss')}
                  </p>
                </div>
              )}
            </CardContent>
          </Card>

          {/* MCP Integrations Grid */}
          {mcpIntegrations.length > 0 ? (
            <div className="grid gap-6 md:grid-cols-2 lg:grid-cols-3">
              {mcpIntegrations.map((integration) => (
                <MCPIntegrationCard key={integration.name} integration={integration} />
              ))}
            </div>
          ) : (
            <Card>
              <CardContent className="flex flex-col items-center justify-center py-12">
                <Terminal className="h-12 w-12 text-gray-400 mb-4" />
                <h3 className="text-lg font-medium text-gray-900 mb-2">No MCP Integrations</h3>
                <p className="text-gray-500 text-center">
                  The backend agent is not running or no MCP integrations are configured.
                  <br />
                  Start the backend server to see available integrations.
                </p>
              </CardContent>
            </Card>
          )}
        </TabsContent>

        <TabsContent value="standard" className="space-y-6">
          <div className="flex items-center justify-between mb-4">
            <div>
              <h3 className="text-lg font-medium">Standard Integrations</h3>
              <p className="text-sm text-gray-500">Traditional service integrations</p>
            </div>
            <Button onClick={() => setShowConfigDialog(true)}>
              <Settings className="h-4 w-4 mr-2" />
              Add Integration
            </Button>
          </div>
          
          <div className="grid gap-6 md:grid-cols-2 lg:grid-cols-3">
            {integrations.map((integration) => {
          const config = getIntegrationConfig(integration.id);
          const Icon = config?.icon;
          return (
            <Card key={integration.id} className="hover:shadow-md transition-shadow">
              <CardHeader>
                <div className="flex items-center justify-between">
                  <div className="flex items-center gap-3">
                    <div className="p-2 bg-gray-100 rounded-lg">
                      {Icon && <Icon size={24} />}
                    </div>
                    <div>
                      <CardTitle className="text-lg">{integration.name}</CardTitle>
                      <p className="text-sm text-gray-500 mt-1">{integration.description}</p>
                    </div>
                  </div>
                  {getStatusIcon(integration.status)}
                </div>
              </CardHeader>

              <CardContent>
                <div className="space-y-4">
                  {/* Status and Last Sync */}
                  <div className="flex items-center justify-between">
                    <Badge variant="outline" className={getStatusColor(integration.status)}>
                      {integration.status}
                    </Badge>
                    <span className="text-xs text-gray-500">
                      Last sync: {integration.last_sync}
                    </span>
                  </div>

                  {/* Error Message */}
                  {integration.error && (
                    <Alert variant="destructive">
                      <AlertCircle className="h-4 w-4" />
                      <AlertDescription className="text-sm">
                        {integration.error}
                      </AlertDescription>
                    </Alert>
                  )}

                  {/* Metrics */}
                  {integration.metrics && Object.keys(integration.metrics).length > 0 && (
                    <div className="grid grid-cols-3 gap-2 text-center">
                      {Object.entries(integration.metrics).map(([key, value]) => (
                        <div key={key} className="p-2 bg-gray-50 rounded">
                          <div className="text-lg font-semibold">{value as number}</div>
                          <div className="text-xs text-gray-500 capitalize">{key}</div>
                        </div>
                      ))}
                    </div>
                  )}

                  {/* Actions */}
                  <div className="flex gap-2">
                    <Button
                      variant="outline"
                      size="sm"
                      onClick={() => handleTest(integration.id)}
                      disabled={testingIntegration === integration.id}
                      className="flex-1"
                    >
                      {testingIntegration === integration.id ? (
                        <Loader2 className="h-4 w-4 mr-2 animate-spin" />
                      ) : (
                        <TestTube className="h-4 w-4 mr-2" />
                      )}
                      Test
                    </Button>
                    
                    <Button
                      variant="outline"
                      size="sm"
                      onClick={() => handleConfigure(integration)}
                      className="flex-1"
                    >
                      <Settings className="h-4 w-4 mr-2" />
                      Configure
                    </Button>
                  </div>

                  {/* Enable/Disable Toggle */}
                  <div className="flex items-center justify-between">
                    <span className="text-sm">Enable Integration</span>
                    <Switch
                      checked={integration.enabled}
                      onCheckedChange={(checked) => toggleIntegrationMutation.mutate({
                        id: integration.id,
                        enabled: checked
                      })}
                    />
                  </div>
                </div>
              </CardContent>
            </Card>
          );
        })}
          </div>

          {/* Standard Integration Health Summary */}
          <Card>
            <CardHeader>
              <CardTitle>Standard Integration Health</CardTitle>
              <CardDescription>Overview of all standard integration statuses</CardDescription>
            </CardHeader>
            <CardContent>
              <div className="grid gap-4 md:grid-cols-4">
                <div className="text-center p-4 bg-green-50 rounded-lg">
                  <div className="text-2xl font-bold text-green-600">
                    {integrations.filter(i => i.status === 'connected').length}
                  </div>
                  <div className="text-sm text-green-700">Connected</div>
                </div>
                <div className="text-center p-4 bg-red-50 rounded-lg">
                  <div className="text-2xl font-bold text-red-600">
                    {integrations.filter(i => i.status === 'error').length}
                  </div>
                  <div className="text-sm text-red-700">Errors</div>
                </div>
                <div className="text-center p-4 bg-yellow-50 rounded-lg">
                  <div className="text-2xl font-bold text-yellow-600">
                    {integrations.filter(i => i.status === 'pending').length}
                  </div>
                  <div className="text-sm text-yellow-700">Pending</div>
                </div>
                <div className="text-center p-4 bg-blue-50 rounded-lg">
                  <div className="text-2xl font-bold text-blue-600">
                    {integrations.filter(i => i.enabled).length}
                  </div>
                  <div className="text-sm text-blue-700">Enabled</div>
                </div>
              </div>
            </CardContent>
          </Card>
        </TabsContent>
      </Tabs>

      {/* Configuration Dialog */}
      <Dialog open={showConfigDialog} onOpenChange={setShowConfigDialog}>
        <DialogContent>
          <DialogHeader>
            <DialogTitle>Add New Standard Integration</DialogTitle>
            <DialogDescription>
              Choose a standard integration to connect to your infrastructure.
              MCP integrations are automatically detected when the backend agent is running.
            </DialogDescription>
          </DialogHeader>
          
          <div className="grid gap-3">
            <Button variant="outline" onClick={() => toast.info('Slack integration setup')}>
              <MessageSquare className="h-4 w-4 mr-2" />
              Slack
            </Button>
            <Button variant="outline" onClick={() => toast.info('Prometheus integration setup')}>
              <Activity className="h-4 w-4 mr-2" />
              Prometheus
            </Button>
            <Button variant="outline" onClick={() => toast.info('AWS integration setup')}>
              <Cloud className="h-4 w-4 mr-2" />
              AWS CloudWatch
            </Button>
            <Button variant="outline" onClick={() => toast.info('PagerDuty integration setup')}>
              <Bell className="h-4 w-4 mr-2" />
              PagerDuty
            </Button>
          </div>

          <Alert>
            <Info className="h-4 w-4" />
            <AlertTitle>MCP Integrations</AlertTitle>
            <AlertDescription>
              MCP (Model Context Protocol) integrations like Kubernetes, GitHub, Notion, and Grafana 
              are automatically detected when your backend agent is running with the proper configuration.
            </AlertDescription>
          </Alert>

          <DialogFooter>
            <Button variant="outline" onClick={() => setShowConfigDialog(false)}>
              Cancel
            </Button>
          </DialogFooter>
        </DialogContent>
      </Dialog>
    </section>
  );
=======
'use client';

import { useState } from 'react';
import { useQuery, useMutation, useQueryClient } from '@tanstack/react-query';
import {
  Card,
  CardContent,
  CardHeader,
  CardTitle,
  CardDescription,
} from '@/components/ui/card';
import { Button } from '@/components/ui/button';
import { Badge } from '@/components/ui/badge';
import { Switch } from '@/components/ui/switch';
import { Input } from '@/components/ui/input';
import { Label } from '@/components/ui/label';
import { Tabs, TabsContent, TabsList, TabsTrigger } from '@/components/ui/tabs';
import { Dialog, DialogContent, DialogDescription, DialogFooter, DialogHeader, DialogTitle } from '@/components/ui/dialog';
import { Alert, AlertDescription, AlertTitle } from '@/components/ui/alert';
import { Progress } from '@/components/ui/progress';
import { 
  Cloud, 
  Database, 
  GitBranch, 
  BarChart3, 
  Bell, 
  FileText,
  CheckCircle,
  XCircle,
  AlertCircle,
  Settings,
  RefreshCw,
  TestTube,
  Link,
  Unlink,
  Activity,
  Clock,
  Zap,
  Shield,
  Key,
  Globe,
  Terminal,
  Loader2,
  Info,
  MessageSquare
} from 'lucide-react';
import { toast } from 'sonner';
import { apiClient, queryKeys } from '@/lib/api-client';
import { Integration } from '@/lib/types';
import { format } from 'date-fns';

const INTEGRATION_CONFIGS = {
  kubernetes: {
    icon: Cloud,
    color: 'blue',
    fields: [
      { key: 'cluster_endpoint', label: 'Cluster Endpoint', type: 'text', required: true },
      { key: 'namespace', label: 'Default Namespace', type: 'text', default: 'default' },
      { key: 'auth_method', label: 'Authentication Method', type: 'select', options: ['kubeconfig', 'service-account', 'oidc'] },
      { key: 'enable_destructive', label: 'Enable Destructive Operations', type: 'boolean', default: false },
    ],
  },
  pagerduty: {
    icon: Bell,
    color: 'red',
    fields: [
      { key: 'api_key', label: 'API Key', type: 'password', required: true },
      { key: 'webhook_secret', label: 'Webhook Secret', type: 'password' },
      { key: 'routing_key', label: 'Default Routing Key', type: 'text' },
      { key: 'auto_acknowledge', label: 'Auto-acknowledge incidents', type: 'boolean', default: false },
    ],
  },
  github: {
    icon: GitBranch,
    color: 'purple',
    fields: [
      { key: 'token', label: 'Personal Access Token', type: 'password', required: true },
      { key: 'organization', label: 'Organization', type: 'text' },
      { key: 'repository_filter', label: 'Repository Filter (regex)', type: 'text' },
      { key: 'enable_issue_creation', label: 'Enable Issue Creation', type: 'boolean', default: true },
    ],
  },
  grafana: {
    icon: BarChart3,
    color: 'green',
    fields: [
      { key: 'url', label: 'Grafana URL', type: 'text', required: true },
      { key: 'api_key', label: 'API Key', type: 'password', required: true },
      { key: 'default_dashboard', label: 'Default Dashboard UID', type: 'text' },
      { key: 'alert_notification_channel', label: 'Alert Notification Channel', type: 'text' },
    ],
  },
  datadog: {
    icon: Database,
    color: 'purple',
    fields: [
      { key: 'api_key', label: 'API Key', type: 'password', required: true },
      { key: 'app_key', label: 'Application Key', type: 'password', required: true },
      { key: 'site', label: 'Datadog Site', type: 'select', options: ['datadoghq.com', 'datadoghq.eu', 'ddog-gov.com'] },
      { key: 'log_index', label: 'Log Index', type: 'text', default: 'main' },
    ],
  },
  notion: {
    icon: FileText,
    color: 'gray',
    fields: [
      { key: 'token', label: 'Integration Token', type: 'password', required: true },
      { key: 'database_id', label: 'Incident Database ID', type: 'text' },
      { key: 'page_template_id', label: 'Page Template ID', type: 'text' },
      { key: 'auto_document', label: 'Auto-document incidents', type: 'boolean', default: true },
    ],
  },
  slack: {
    icon: MessageSquare,
    color: 'pink',
    fields: [
      { key: 'bot_token', label: 'Bot User OAuth Token', type: 'password', required: true },
      { key: 'channel_id', label: 'Default Channel ID', type: 'text', required: true },
      { key: 'webhook_url', label: 'Incoming Webhook URL', type: 'text' },
      { key: 'notification_level', label: 'Notification Level', type: 'select', options: ['all', 'critical', 'high', 'custom'] },
    ],
  },
};

export default function IntegrationsPage() {
  const [selectedIntegration, setSelectedIntegration] = useState<Integration | null>(null);
  const [showConfigDialog, setShowConfigDialog] = useState(false);
  const [testingIntegration, setTestingIntegration] = useState<string | null>(null);
  const [configValues, setConfigValues] = useState<Record<string, any>>({});
  const queryClient = useQueryClient();

  // Fetch integrations
  const { data: integrationsData, isLoading } = useQuery({
    queryKey: queryKeys.integrations,
    queryFn: () => apiClient.getIntegrations(),
  });

  // Mutations
  const testIntegrationMutation = useMutation({
    mutationFn: (id: string) => apiClient.testIntegration(id),
    onSuccess: (data, id) => {
      if (data.data?.success) {
        toast.success(`${id} connection test successful`);
      } else {
        toast.error(`${id} connection test failed: ${data.data?.message}`);
      }
      setTestingIntegration(null);
    },
    onError: () => {
      toast.error('Connection test failed');
      setTestingIntegration(null);
    },
  });

  const updateConfigMutation = useMutation({
    mutationFn: ({ id, config }: { id: string; config: Record<string, any> }) =>
      apiClient.updateIntegrationConfig(id, config),
    onSuccess: () => {
      queryClient.invalidateQueries({ queryKey: queryKeys.integrations });
      toast.success('Integration configuration updated');
      setShowConfigDialog(false);
    },
  });

  const toggleIntegrationMutation = useMutation({
    mutationFn: ({ id, enabled }: { id: string; enabled: boolean }) =>
      apiClient.toggleIntegration(id, enabled),
    onSuccess: () => {
      queryClient.invalidateQueries({ queryKey: queryKeys.integrations });
    },
  });

  const integrations = integrationsData?.data || [];

  // Add mock data for integrations not returned by API
  const allIntegrations: Integration[] = [
    ...integrations,
    ...Object.entries(INTEGRATION_CONFIGS)
      .filter(([id]) => !integrations.find(i => i.id === id))
      .map(([id, config]) => ({
        id,
        name: id.charAt(0).toUpperCase() + id.slice(1),
        description: `Connect to ${id.charAt(0).toUpperCase() + id.slice(1)} for enhanced monitoring`,
        status: 'pending' as const,
        enabled: false,
      })),
  ];

  const getIntegrationConfig = (id: string) => INTEGRATION_CONFIGS[id as keyof typeof INTEGRATION_CONFIGS];

  const getStatusColor = (status: string) => {
    switch (status) {
      case 'connected':
        return 'bg-green-100 text-green-800';
      case 'error':
        return 'bg-red-100 text-red-800';
      case 'pending':
        return 'bg-yellow-100 text-yellow-800';
      default:
        return 'bg-gray-100 text-gray-800';
    }
  };

  const getStatusIcon = (status: string) => {
    switch (status) {
      case 'connected':
        return <CheckCircle className="h-5 w-5 text-green-600" />;
      case 'error':
        return <XCircle className="h-5 w-5 text-red-600" />;
      case 'pending':
        return <AlertCircle className="h-5 w-5 text-yellow-600" />;
      case 'disconnected':
        return <Unlink className="h-5 w-5 text-gray-600" />;
      default:
        return null;
    }
  };

  const getStatusBadge = (status: string) => {
    switch (status) {
      case 'connected':
        return <Badge className="bg-green-100 text-green-800">Connected</Badge>;
      case 'error':
        return <Badge className="bg-red-100 text-red-800">Error</Badge>;
      case 'pending':
        return <Badge className="bg-yellow-100 text-yellow-800">Not Connected</Badge>;
      case 'disconnected':
        return <Badge className="bg-gray-100 text-gray-800">Disconnected</Badge>;
      default:
        return null;
    }
  };

  const handleConfigure = (integration: Integration) => {
    setSelectedIntegration(integration);
    setConfigValues(integration.config || {});
    setShowConfigDialog(true);
  };

  const handleTest = (integrationId: string) => {
    setTestingIntegration(integrationId);
    testIntegrationMutation.mutate(integrationId);
  };

  const handleSaveConfig = () => {
    if (selectedIntegration) {
      updateConfigMutation.mutate({
        id: selectedIntegration.id,
        config: configValues,
      });
    }
  };

  if (isLoading) {
    return (
      <div className="flex-1 p-4 lg:p-8">
        <div className="animate-pulse space-y-4">
          <div className="h-8 bg-gray-200 rounded w-1/4"></div>
          <div className="grid gap-4 md:grid-cols-2 lg:grid-cols-3">
            {[1, 2, 3, 4, 5, 6].map((i) => (
              <div key={i} className="h-64 bg-gray-200 rounded"></div>
            ))}
          </div>
        </div>
      </div>
    );
  }

  return (
    <section className="flex-1 p-4 lg:p-8 space-y-6">
      <div className="flex items-center justify-between">
        <div>
          <h1 className="text-2xl font-bold">Integrations</h1>
          <p className="text-gray-600 mt-1">
            Connect external services to enhance monitoring and incident response
          </p>
        </div>
        <Button onClick={() => setShowConfigDialog(true)}>
          <Settings className="h-4 w-4 mr-2" />
          Add Integration
        </Button>
      </div>

      <div className="grid gap-6 md:grid-cols-2 lg:grid-cols-3">
        {integrations.map((integration) => {
          const config = getIntegrationConfig(integration.id);
          const Icon = config?.icon;
          return (
            <Card key={integration.id} className="hover:shadow-md transition-shadow">
              <CardHeader>
                <div className="flex items-center justify-between">
                  <div className="flex items-center gap-3">
                    <div className="p-2 bg-gray-100 rounded-lg">
                      {Icon && <Icon size={24} />}
                    </div>
                    <div>
                      <CardTitle className="text-lg">{integration.name}</CardTitle>
                      <p className="text-sm text-gray-500 mt-1">{integration.description}</p>
                    </div>
                  </div>
                  {getStatusIcon(integration.status)}
                </div>
              </CardHeader>

              <CardContent>
                <div className="space-y-4">
                  {/* Status and Last Sync */}
                  <div className="flex items-center justify-between">
                    <Badge variant="outline" className={getStatusColor(integration.status)}>
                      {integration.status}
                    </Badge>
                    <span className="text-xs text-gray-500">
                      Last sync: {integration.last_sync}
                    </span>
                  </div>

                  {/* Error Message */}
                  {integration.error && (
                    <Alert variant="destructive">
                      <AlertCircle className="h-4 w-4" />
                      <AlertDescription className="text-sm">
                        {integration.error}
                      </AlertDescription>
                    </Alert>
                  )}

                  {/* Metrics */}
                  {integration.metrics && Object.keys(integration.metrics).length > 0 && (
                    <div className="grid grid-cols-3 gap-2 text-center">
                      {Object.entries(integration.metrics).map(([key, value]) => (
                        <div key={key} className="p-2 bg-gray-50 rounded">
                          <div className="text-lg font-semibold">{value as number}</div>
                          <div className="text-xs text-gray-500 capitalize">{key}</div>
                        </div>
                      ))}
                    </div>
                  )}

                  {/* Actions */}
                  <div className="flex gap-2">
                    <Button
                      variant="outline"
                      size="sm"
                      onClick={() => handleTest(integration.id)}
                      disabled={testingIntegration === integration.id}
                      className="flex-1"
                    >
                      {testingIntegration === integration.id ? (
                        <Loader2 className="h-4 w-4 mr-2 animate-spin" />
                      ) : (
                        <TestTube className="h-4 w-4 mr-2" />
                      )}
                      Test
                    </Button>
                    
                    <Button
                      variant="outline"
                      size="sm"
                      onClick={() => handleConfigure(integration)}
                      className="flex-1"
                    >
                      <Settings className="h-4 w-4 mr-2" />
                      Configure
                    </Button>
                  </div>

                  {/* Enable/Disable Toggle */}
                  <div className="flex items-center justify-between">
                    <span className="text-sm">Enable Integration</span>
                    <Switch
                      checked={integration.enabled}
                      onCheckedChange={(checked) => toggleIntegrationMutation.mutate({
                        id: integration.id,
                        enabled: checked
                      })}
                    />
                  </div>
                </div>
              </CardContent>
            </Card>
          );
        })}
      </div>

      {/* Integration Health Summary */}
      <Card>
        <CardHeader>
          <CardTitle>Integration Health</CardTitle>
          <CardDescription>Overview of all integration statuses</CardDescription>
        </CardHeader>
        <CardContent>
          <div className="grid gap-4 md:grid-cols-4">
            <div className="text-center p-4 bg-green-50 rounded-lg">
              <div className="text-2xl font-bold text-green-600">
                {integrations.filter(i => i.status === 'connected').length}
              </div>
              <div className="text-sm text-green-700">Connected</div>
            </div>
            <div className="text-center p-4 bg-red-50 rounded-lg">
              <div className="text-2xl font-bold text-red-600">
                {integrations.filter(i => i.status === 'error').length}
              </div>
              <div className="text-sm text-red-700">Errors</div>
            </div>
            <div className="text-center p-4 bg-yellow-50 rounded-lg">
              <div className="text-2xl font-bold text-yellow-600">
                {integrations.filter(i => i.status === 'pending').length}
              </div>
              <div className="text-sm text-yellow-700">Pending</div>
            </div>
            <div className="text-center p-4 bg-blue-50 rounded-lg">
              <div className="text-2xl font-bold text-blue-600">
                {integrations.filter(i => i.enabled).length}
              </div>
              <div className="text-sm text-blue-700">Enabled</div>
            </div>
          </div>
        </CardContent>
      </Card>

      {/* Configuration Dialog */}
      <Dialog open={showConfigDialog} onOpenChange={setShowConfigDialog}>
        <DialogContent>
          <DialogHeader>
            <DialogTitle>Add New Integration</DialogTitle>
            <DialogDescription>
              Choose an integration to connect to your infrastructure
            </DialogDescription>
          </DialogHeader>
          
          <div className="grid gap-3">
            <Button variant="outline" onClick={() => toast.info('Slack integration setup')}>
              <MessageSquare className="h-4 w-4 mr-2" />
              Slack
            </Button>
            <Button variant="outline" onClick={() => toast.info('Prometheus integration setup')}>
              <Activity className="h-4 w-4 mr-2" />
              Prometheus
            </Button>
            <Button variant="outline" onClick={() => toast.info('AWS integration setup')}>
              <Cloud className="h-4 w-4 mr-2" />
              AWS CloudWatch
            </Button>
          </div>

          <DialogFooter>
            <Button variant="outline" onClick={() => setShowConfigDialog(false)}>
              Cancel
            </Button>
          </DialogFooter>
        </DialogContent>
      </Dialog>
    </section>
  );
>>>>>>> 6337429f
}<|MERGE_RESOLUTION|>--- conflicted
+++ resolved
@@ -1,800 +1,3 @@
-<<<<<<< HEAD
-'use client';
-
-import { useState, useEffect } from 'react';
-import { useQuery, useMutation, useQueryClient } from '@tanstack/react-query';
-import {
-  Card,
-  CardContent,
-  CardHeader,
-  CardTitle,
-  CardDescription,
-} from '@/components/ui/card';
-import { Button } from '@/components/ui/button';
-import { Badge } from '@/components/ui/badge';
-import { Switch } from '@/components/ui/switch';
-import { Input } from '@/components/ui/input';
-import { Label } from '@/components/ui/label';
-import { Tabs, TabsContent, TabsList, TabsTrigger } from '@/components/ui/tabs';
-import { Dialog, DialogContent, DialogDescription, DialogFooter, DialogHeader, DialogTitle } from '@/components/ui/dialog';
-import { Alert, AlertDescription, AlertTitle } from '@/components/ui/alert';
-import { Progress } from '@/components/ui/progress';
-import { 
-  Cloud, 
-  Database, 
-  GitBranch, 
-  BarChart3, 
-  Bell, 
-  FileText,
-  CheckCircle,
-  XCircle,
-  AlertCircle,
-  Settings,
-  RefreshCw,
-  TestTube,
-  Link,
-  Unlink,
-  Activity,
-  Clock,
-  Zap,
-  Shield,
-  Key,
-  Globe,
-  Terminal,
-  Loader2,
-  Info,
-  MessageSquare
-} from 'lucide-react';
-import { toast } from 'sonner';
-import { apiClient, queryKeys } from '@/lib/api-client';
-import { Integration } from '@/lib/types';
-import { format } from 'date-fns';
-
-// MCP Integration interface
-interface MCPIntegration {
-  name: string;
-  capabilities: string[];
-  connected: boolean;
-}
-
-// MCP Integration configurations
-const MCP_INTEGRATION_CONFIGS = {
-  kubernetes: {
-    icon: Cloud,
-    color: 'blue',
-    description: 'Connect to Kubernetes clusters for pod and service management',
-  },
-  github: {
-    icon: GitBranch,
-    color: 'purple',
-    description: 'GitHub integration for repository monitoring and issue tracking',
-  },
-  notion: {
-    icon: FileText,
-    color: 'gray',
-    description: 'Notion integration for incident documentation and knowledge management',
-  },
-  grafana: {
-    icon: BarChart3,
-    color: 'green',
-    description: 'Grafana integration for metrics visualization and alerting',
-  },
-};
-
-const INTEGRATION_CONFIGS = {
-  kubernetes: {
-    icon: Cloud,
-    color: 'blue',
-    fields: [
-      { key: 'cluster_endpoint', label: 'Cluster Endpoint', type: 'text', required: true },
-      { key: 'namespace', label: 'Default Namespace', type: 'text', default: 'default' },
-      { key: 'auth_method', label: 'Authentication Method', type: 'select', options: ['kubeconfig', 'service-account', 'oidc'] },
-      { key: 'enable_destructive', label: 'Enable Destructive Operations', type: 'boolean', default: false },
-    ],
-  },
-  pagerduty: {
-    icon: Bell,
-    color: 'red',
-    fields: [
-      { key: 'api_key', label: 'API Key', type: 'password', required: true },
-      { key: 'webhook_secret', label: 'Webhook Secret', type: 'password' },
-      { key: 'routing_key', label: 'Default Routing Key', type: 'text' },
-      { key: 'auto_acknowledge', label: 'Auto-acknowledge incidents', type: 'boolean', default: false },
-    ],
-  },
-  github: {
-    icon: GitBranch,
-    color: 'purple',
-    fields: [
-      { key: 'token', label: 'Personal Access Token', type: 'password', required: true },
-      { key: 'organization', label: 'Organization', type: 'text' },
-      { key: 'repository_filter', label: 'Repository Filter (regex)', type: 'text' },
-      { key: 'enable_issue_creation', label: 'Enable Issue Creation', type: 'boolean', default: true },
-    ],
-  },
-  grafana: {
-    icon: BarChart3,
-    color: 'green',
-    fields: [
-      { key: 'url', label: 'Grafana URL', type: 'text', required: true },
-      { key: 'api_key', label: 'API Key', type: 'password', required: true },
-      { key: 'default_dashboard', label: 'Default Dashboard UID', type: 'text' },
-      { key: 'alert_notification_channel', label: 'Alert Notification Channel', type: 'text' },
-    ],
-  },
-  datadog: {
-    icon: Database,
-    color: 'purple',
-    fields: [
-      { key: 'api_key', label: 'API Key', type: 'password', required: true },
-      { key: 'app_key', label: 'Application Key', type: 'password', required: true },
-      { key: 'site', label: 'Datadog Site', type: 'select', options: ['datadoghq.com', 'datadoghq.eu', 'ddog-gov.com'] },
-      { key: 'log_index', label: 'Log Index', type: 'text', default: 'main' },
-    ],
-  },
-  notion: {
-    icon: FileText,
-    color: 'gray',
-    fields: [
-      { key: 'token', label: 'Integration Token', type: 'password', required: true },
-      { key: 'database_id', label: 'Incident Database ID', type: 'text' },
-      { key: 'page_template_id', label: 'Page Template ID', type: 'text' },
-      { key: 'auto_document', label: 'Auto-document incidents', type: 'boolean', default: true },
-    ],
-  },
-  slack: {
-    icon: MessageSquare,
-    color: 'pink',
-    fields: [
-      { key: 'bot_token', label: 'Bot User OAuth Token', type: 'password', required: true },
-      { key: 'channel_id', label: 'Default Channel ID', type: 'text', required: true },
-      { key: 'webhook_url', label: 'Incoming Webhook URL', type: 'text' },
-      { key: 'notification_level', label: 'Notification Level', type: 'select', options: ['all', 'critical', 'high', 'custom'] },
-    ],
-  },
-};
-
-export default function IntegrationsPage() {
-  const [selectedIntegration, setSelectedIntegration] = useState<Integration | null>(null);
-  const [showConfigDialog, setShowConfigDialog] = useState(false);
-  const [testingIntegration, setTestingIntegration] = useState<string | null>(null);
-  const [configValues, setConfigValues] = useState<Record<string, any>>({});
-  const [isLiveMode, setIsLiveMode] = useState(true);
-  const [lastUpdateTime, setLastUpdateTime] = useState<Date>(new Date());
-  const queryClient = useQueryClient();
-
-  // Fetch integrations
-  const { data: integrationsData, isLoading } = useQuery({
-    queryKey: queryKeys.integrations,
-    queryFn: () => apiClient.getIntegrations(),
-  });
-
-  // Fetch MCP integrations with real-time updates
-  const { data: mcpIntegrationsData, isLoading: mcpLoading, refetch: refetchMCP, dataUpdatedAt, isFetching } = useQuery({
-    queryKey: ['mcp-integrations'],
-    queryFn: () => apiClient.getMCPIntegrations(),
-    refetchInterval: isLiveMode ? 1500 : false, // Refresh every 1.5 seconds when live mode is on
-    refetchIntervalInBackground: true, // Keep fetching even when tab is not active
-    refetchOnWindowFocus: true, // Refetch when user comes back to tab
-    refetchOnMount: true, // Refetch when component mounts
-    staleTime: 0, // Always consider data stale to ensure fresh data
-    refetchOnReconnect: true, // Refetch when network reconnects
-  });
-
-  // Track when data updates for live indicators
-  useEffect(() => {
-    if (dataUpdatedAt) {
-      setLastUpdateTime(new Date(dataUpdatedAt));
-    }
-  }, [dataUpdatedAt]);
-
-  // Mutations
-  const testIntegrationMutation = useMutation({
-    mutationFn: (id: string) => apiClient.testIntegration(id),
-    onSuccess: (data, id) => {
-      if (data.data?.success) {
-        toast.success(`${id} connection test successful`);
-      } else {
-        toast.error(`${id} connection test failed: ${data.data?.message}`);
-      }
-      setTestingIntegration(null);
-    },
-    onError: () => {
-      toast.error('Connection test failed');
-      setTestingIntegration(null);
-    },
-  });
-
-  const updateConfigMutation = useMutation({
-    mutationFn: ({ id, config }: { id: string; config: Record<string, any> }) =>
-      apiClient.updateIntegrationConfig(id, config),
-    onSuccess: () => {
-      queryClient.invalidateQueries({ queryKey: queryKeys.integrations });
-      toast.success('Integration configuration updated');
-      setShowConfigDialog(false);
-    },
-  });
-
-  const toggleIntegrationMutation = useMutation({
-    mutationFn: ({ id, enabled }: { id: string; enabled: boolean }) =>
-      apiClient.toggleIntegration(id, enabled),
-    onSuccess: () => {
-      queryClient.invalidateQueries({ queryKey: queryKeys.integrations });
-    },
-  });
-
-  const integrations = integrationsData?.data || [];
-  const mcpIntegrations = mcpIntegrationsData?.data?.integrations || [];
-
-  // Add mock data for integrations not returned by API
-  const allIntegrations: Integration[] = [
-    ...integrations,
-    ...Object.entries(INTEGRATION_CONFIGS)
-      .filter(([id]) => !integrations.find(i => i.id === id))
-      .map(([id, config]) => ({
-        id,
-        name: id.charAt(0).toUpperCase() + id.slice(1),
-        description: `Connect to ${id.charAt(0).toUpperCase() + id.slice(1)} for enhanced monitoring`,
-        status: 'pending' as const,
-        enabled: false,
-      })),
-  ];
-
-  // MCP Integration Card Component with live indicators
-  const MCPIntegrationCard = ({ integration }: { integration: MCPIntegration }) => {
-    const config = MCP_INTEGRATION_CONFIGS[integration.name as keyof typeof MCP_INTEGRATION_CONFIGS];
-    const Icon = config?.icon || Terminal;
-    
-    return (
-      <Card className={`hover:shadow-md transition-all duration-300 ${integration.connected ? 'ring-1 ring-green-200' : 'ring-1 ring-red-200'}`}>
-        <CardHeader>
-          <div className="flex items-center justify-between">
-            <div className="flex items-center gap-3">
-              <div className={`p-2 rounded-lg relative ${integration.connected ? 'bg-green-100' : 'bg-gray-100'}`}>
-                <Icon size={24} className={integration.connected ? 'text-green-600' : 'text-gray-600'} />
-                {/* Live indicator pulse */}
-                {integration.connected && isLiveMode && (
-                  <div className="absolute -top-1 -right-1 h-3 w-3 bg-green-500 rounded-full animate-pulse">
-                    <div className="absolute inset-0 bg-green-500 rounded-full animate-ping opacity-75"></div>
-                  </div>
-                )}
-              </div>
-              <div>
-                <div className="flex items-center gap-2">
-                  <CardTitle className="text-lg capitalize">{integration.name}</CardTitle>
-                  {isFetching && (
-                    <Loader2 className="h-3 w-3 animate-spin text-blue-500" />
-                  )}
-                </div>
-                <p className="text-sm text-gray-500 mt-1">
-                  {config?.description || `${integration.name.charAt(0).toUpperCase() + integration.name.slice(1)} MCP integration`}
-                </p>
-              </div>
-            </div>
-            <div className="flex flex-col items-end gap-1">
-              {integration.connected ? (
-                <CheckCircle className="h-5 w-5 text-green-600" />
-              ) : (
-                <XCircle className="h-5 w-5 text-red-600" />
-              )}
-              {/* Live status indicator */}
-              <div className="flex items-center gap-1">
-                <div className={`h-2 w-2 rounded-full ${integration.connected ? 'bg-green-500' : 'bg-red-500'} ${isLiveMode && integration.connected ? 'animate-pulse' : ''}`}></div>
-                <span className="text-xs text-gray-400">LIVE</span>
-              </div>
-            </div>
-          </div>
-        </CardHeader>
-
-        <CardContent>
-          <div className="space-y-4">
-            {/* Status with live indicator */}
-            <div className="flex items-center justify-between">
-              <div className="flex items-center gap-2">
-                <Badge 
-                  variant="outline" 
-                  className={`${integration.connected ? 'bg-green-100 text-green-800 border-green-300' : 'bg-red-100 text-red-800 border-red-300'} transition-colors duration-300`}
-                >
-                  {integration.connected ? 'Connected' : 'Disconnected'}
-                </Badge>
-                {isLiveMode && (
-                  <Badge variant="secondary" className="text-xs bg-blue-100 text-blue-800">
-                    LIVE
-                  </Badge>
-                )}
-              </div>
-              <div className="flex items-center gap-1">
-                <Button
-                  variant="outline"
-                  size="sm"
-                  onClick={() => refetchMCP()}
-                  className="h-7 px-2"
-                  disabled={isFetching}
-                >
-                  <RefreshCw className={`h-3 w-3 ${isFetching ? 'animate-spin' : ''}`} />
-                </Button>
-                <Button
-                  variant="outline"
-                  size="sm"
-                  onClick={() => setIsLiveMode(!isLiveMode)}
-                  className={`h-7 px-2 ${isLiveMode ? 'bg-green-50 text-green-700' : 'bg-gray-50'}`}
-                >
-                  <Activity className="h-3 w-3" />
-                </Button>
-              </div>
-            </div>
-
-            {/* Capabilities */}
-            {integration.capabilities && integration.capabilities.length > 0 && (
-              <div>
-                <div className="text-sm font-medium mb-2">Capabilities:</div>
-                <div className="flex flex-wrap gap-1">
-                  {integration.capabilities.slice(0, 3).map((capability, index) => (
-                    <Badge key={index} variant="secondary" className="text-xs">
-                      {capability}
-                    </Badge>
-                  ))}
-                  {integration.capabilities.length > 3 && (
-                    <Badge variant="secondary" className="text-xs">
-                      +{integration.capabilities.length - 3} more
-                    </Badge>
-                  )}
-                </div>
-              </div>
-            )}
-
-            {/* Connection Details with live timestamps */}
-            <div className="text-xs text-gray-500 space-y-1">
-              <div className="flex items-center justify-between">
-                <span>Status: {integration.connected ? 'Healthy' : 'Connection failed'}</span>
-                {integration.connected && isLiveMode && (
-                  <div className="flex items-center gap-1">
-                    <div className="h-1.5 w-1.5 bg-green-500 rounded-full animate-pulse"></div>
-                    <span className="text-green-600">Live</span>
-                  </div>
-                )}
-              </div>
-              <div>Type: MCP Integration</div>
-              <div>Total Capabilities: {integration.capabilities.length}</div>
-              <div className="flex items-center justify-between">
-                <span>Last Updated:</span>
-                <span className="font-mono">{format(lastUpdateTime, 'HH:mm:ss')}</span>
-              </div>
-              {isFetching && (
-                <div className="text-blue-500 flex items-center gap-1">
-                  <Loader2 className="h-3 w-3 animate-spin" />
-                  <span>Refreshing...</span>
-                </div>
-              )}
-            </div>
-          </div>
-        </CardContent>
-      </Card>
-    );
-  };
-
-  const getIntegrationConfig = (id: string) => INTEGRATION_CONFIGS[id as keyof typeof INTEGRATION_CONFIGS];
-
-  const getStatusColor = (status: string) => {
-    switch (status) {
-      case 'connected':
-        return 'bg-green-100 text-green-800';
-      case 'error':
-        return 'bg-red-100 text-red-800';
-      case 'pending':
-        return 'bg-yellow-100 text-yellow-800';
-      default:
-        return 'bg-gray-100 text-gray-800';
-    }
-  };
-
-  const getStatusIcon = (status: string) => {
-    switch (status) {
-      case 'connected':
-        return <CheckCircle className="h-5 w-5 text-green-600" />;
-      case 'error':
-        return <XCircle className="h-5 w-5 text-red-600" />;
-      case 'pending':
-        return <AlertCircle className="h-5 w-5 text-yellow-600" />;
-      case 'disconnected':
-        return <Unlink className="h-5 w-5 text-gray-600" />;
-      default:
-        return null;
-    }
-  };
-
-  const getStatusBadge = (status: string) => {
-    switch (status) {
-      case 'connected':
-        return <Badge className="bg-green-100 text-green-800">Connected</Badge>;
-      case 'error':
-        return <Badge className="bg-red-100 text-red-800">Error</Badge>;
-      case 'pending':
-        return <Badge className="bg-yellow-100 text-yellow-800">Not Connected</Badge>;
-      case 'disconnected':
-        return <Badge className="bg-gray-100 text-gray-800">Disconnected</Badge>;
-      default:
-        return null;
-    }
-  };
-
-  const handleConfigure = (integration: Integration) => {
-    setSelectedIntegration(integration);
-    setConfigValues(integration.config || {});
-    setShowConfigDialog(true);
-  };
-
-  const handleTest = (integrationId: string) => {
-    setTestingIntegration(integrationId);
-    testIntegrationMutation.mutate(integrationId);
-  };
-
-  const handleSaveConfig = () => {
-    if (selectedIntegration) {
-      updateConfigMutation.mutate({
-        id: selectedIntegration.id,
-        config: configValues,
-      });
-    }
-  };
-
-  if (isLoading || mcpLoading) {
-    return (
-      <div className="flex-1 p-4 lg:p-8">
-        <div className="animate-pulse space-y-4">
-          <div className="h-8 bg-gray-200 rounded w-1/4"></div>
-          <div className="grid gap-4 md:grid-cols-2 lg:grid-cols-3">
-            {[1, 2, 3, 4, 5, 6].map((i) => (
-              <div key={i} className="h-64 bg-gray-200 rounded"></div>
-            ))}
-          </div>
-        </div>
-      </div>
-    );
-  }
-
-  return (
-    <section className="flex-1 p-4 lg:p-8 space-y-6">
-      <div className="flex items-center justify-between">
-        <div>
-          <div className="flex items-center gap-3">
-            <h1 className="text-2xl font-bold">Integrations</h1>
-            {isLiveMode && (
-              <div className="flex items-center gap-2 px-2 py-1 bg-green-100 rounded-full">
-                <div className="h-2 w-2 bg-green-500 rounded-full animate-pulse"></div>
-                <span className="text-xs font-medium text-green-700">LIVE</span>
-              </div>
-            )}
-            {isFetching && (
-              <div className="flex items-center gap-2 px-2 py-1 bg-blue-100 rounded-full">
-                <Loader2 className="h-3 w-3 animate-spin text-blue-600" />
-                <span className="text-xs font-medium text-blue-700">Updating...</span>
-              </div>
-            )}
-          </div>
-          <p className="text-gray-600 mt-1">
-            Connect external services to enhance monitoring and incident response
-          </p>
-          <p className="text-xs text-gray-500 mt-1">
-            Last updated: {format(lastUpdateTime, 'MMM dd, HH:mm:ss')} • 
-            Next update: {isLiveMode ? 'in 1.5s' : 'manual'}
-          </p>
-        </div>
-        <div className="flex items-center gap-2">
-          <Button
-            onClick={() => setIsLiveMode(!isLiveMode)}
-            variant={isLiveMode ? "default" : "outline"}
-            className={isLiveMode ? "bg-green-600 hover:bg-green-700" : ""}
-          >
-            <Activity className="h-4 w-4 mr-2" />
-            {isLiveMode ? 'Live Mode ON' : 'Live Mode OFF'}
-          </Button>
-          <Button 
-            onClick={() => refetchMCP()}
-            disabled={isFetching}
-            variant="outline"
-          >
-            <RefreshCw className={`h-4 w-4 mr-2 ${isFetching ? 'animate-spin' : ''}`} />
-            Refresh
-          </Button>
-        </div>
-      </div>
-
-      <Tabs defaultValue="mcp" className="space-y-6">
-        <TabsList>
-          <TabsTrigger value="mcp">
-            MCP Integrations ({mcpIntegrations.length})
-          </TabsTrigger>
-          <TabsTrigger value="standard">
-            Standard Integrations ({integrations.length})
-          </TabsTrigger>
-        </TabsList>
-
-        <TabsContent value="mcp" className="space-y-6">
-          {/* MCP Integration Health Summary */}
-          <Card>
-            <CardHeader>
-              <div className="flex items-center justify-between">
-                <div>
-                  <CardTitle className="flex items-center gap-2">
-                    MCP Integration Status
-                    {isLiveMode && (
-                      <div className="h-2 w-2 bg-green-500 rounded-full animate-pulse"></div>
-                    )}
-                  </CardTitle>
-                  <CardDescription>
-                    Model Context Protocol integrations for AI-powered incident response
-                  </CardDescription>
-                </div>
-                {isFetching && (
-                  <Loader2 className="h-4 w-4 animate-spin text-blue-500" />
-                )}
-              </div>
-            </CardHeader>
-            <CardContent>
-              <div className="grid gap-4 md:grid-cols-4">
-                <div className={`text-center p-4 rounded-lg transition-all duration-300 ${mcpIntegrations.filter(i => i.connected).length > 0 ? 'bg-green-50 ring-1 ring-green-200' : 'bg-green-50'}`}>
-                  <div className={`text-2xl font-bold text-green-600 ${isFetching ? 'animate-pulse' : ''}`}>
-                    {mcpIntegrations.filter(i => i.connected).length}
-                  </div>
-                  <div className="text-sm text-green-700 flex items-center justify-center gap-1">
-                    Connected
-                    {isLiveMode && mcpIntegrations.filter(i => i.connected).length > 0 && (
-                      <div className="h-1 w-1 bg-green-500 rounded-full animate-pulse"></div>
-                    )}
-                  </div>
-                </div>
-                <div className={`text-center p-4 rounded-lg transition-all duration-300 ${mcpIntegrations.filter(i => !i.connected).length > 0 ? 'bg-red-50 ring-1 ring-red-200' : 'bg-red-50'}`}>
-                  <div className={`text-2xl font-bold text-red-600 ${isFetching ? 'animate-pulse' : ''}`}>
-                    {mcpIntegrations.filter(i => !i.connected).length}
-                  </div>
-                  <div className="text-sm text-red-700">Disconnected</div>
-                </div>
-                <div className={`text-center p-4 bg-blue-50 rounded-lg transition-all duration-300 ${isFetching ? 'ring-1 ring-blue-200' : ''}`}>
-                  <div className={`text-2xl font-bold text-blue-600 ${isFetching ? 'animate-pulse' : ''}`}>
-                    {mcpIntegrations.length}
-                  </div>
-                  <div className="text-sm text-blue-700">Total</div>
-                </div>
-                <div className="text-center p-4 bg-purple-50 rounded-lg transition-all duration-300">
-                  <div className={`text-2xl font-bold text-purple-600 ${isFetching ? 'animate-pulse' : ''}`}>
-                    {mcpIntegrations.reduce((acc, i) => acc + i.capabilities.length, 0)}
-                  </div>
-                  <div className="text-sm text-purple-700">Capabilities</div>
-                </div>
-              </div>
-              {isLiveMode && (
-                <div className="mt-4 text-center">
-                  <p className="text-xs text-gray-500">
-                    🔴 Live monitoring • Updates every 1.5 seconds • Last: {format(lastUpdateTime, 'HH:mm:ss')}
-                  </p>
-                </div>
-              )}
-            </CardContent>
-          </Card>
-
-          {/* MCP Integrations Grid */}
-          {mcpIntegrations.length > 0 ? (
-            <div className="grid gap-6 md:grid-cols-2 lg:grid-cols-3">
-              {mcpIntegrations.map((integration) => (
-                <MCPIntegrationCard key={integration.name} integration={integration} />
-              ))}
-            </div>
-          ) : (
-            <Card>
-              <CardContent className="flex flex-col items-center justify-center py-12">
-                <Terminal className="h-12 w-12 text-gray-400 mb-4" />
-                <h3 className="text-lg font-medium text-gray-900 mb-2">No MCP Integrations</h3>
-                <p className="text-gray-500 text-center">
-                  The backend agent is not running or no MCP integrations are configured.
-                  <br />
-                  Start the backend server to see available integrations.
-                </p>
-              </CardContent>
-            </Card>
-          )}
-        </TabsContent>
-
-        <TabsContent value="standard" className="space-y-6">
-          <div className="flex items-center justify-between mb-4">
-            <div>
-              <h3 className="text-lg font-medium">Standard Integrations</h3>
-              <p className="text-sm text-gray-500">Traditional service integrations</p>
-            </div>
-            <Button onClick={() => setShowConfigDialog(true)}>
-              <Settings className="h-4 w-4 mr-2" />
-              Add Integration
-            </Button>
-          </div>
-          
-          <div className="grid gap-6 md:grid-cols-2 lg:grid-cols-3">
-            {integrations.map((integration) => {
-          const config = getIntegrationConfig(integration.id);
-          const Icon = config?.icon;
-          return (
-            <Card key={integration.id} className="hover:shadow-md transition-shadow">
-              <CardHeader>
-                <div className="flex items-center justify-between">
-                  <div className="flex items-center gap-3">
-                    <div className="p-2 bg-gray-100 rounded-lg">
-                      {Icon && <Icon size={24} />}
-                    </div>
-                    <div>
-                      <CardTitle className="text-lg">{integration.name}</CardTitle>
-                      <p className="text-sm text-gray-500 mt-1">{integration.description}</p>
-                    </div>
-                  </div>
-                  {getStatusIcon(integration.status)}
-                </div>
-              </CardHeader>
-
-              <CardContent>
-                <div className="space-y-4">
-                  {/* Status and Last Sync */}
-                  <div className="flex items-center justify-between">
-                    <Badge variant="outline" className={getStatusColor(integration.status)}>
-                      {integration.status}
-                    </Badge>
-                    <span className="text-xs text-gray-500">
-                      Last sync: {integration.last_sync}
-                    </span>
-                  </div>
-
-                  {/* Error Message */}
-                  {integration.error && (
-                    <Alert variant="destructive">
-                      <AlertCircle className="h-4 w-4" />
-                      <AlertDescription className="text-sm">
-                        {integration.error}
-                      </AlertDescription>
-                    </Alert>
-                  )}
-
-                  {/* Metrics */}
-                  {integration.metrics && Object.keys(integration.metrics).length > 0 && (
-                    <div className="grid grid-cols-3 gap-2 text-center">
-                      {Object.entries(integration.metrics).map(([key, value]) => (
-                        <div key={key} className="p-2 bg-gray-50 rounded">
-                          <div className="text-lg font-semibold">{value as number}</div>
-                          <div className="text-xs text-gray-500 capitalize">{key}</div>
-                        </div>
-                      ))}
-                    </div>
-                  )}
-
-                  {/* Actions */}
-                  <div className="flex gap-2">
-                    <Button
-                      variant="outline"
-                      size="sm"
-                      onClick={() => handleTest(integration.id)}
-                      disabled={testingIntegration === integration.id}
-                      className="flex-1"
-                    >
-                      {testingIntegration === integration.id ? (
-                        <Loader2 className="h-4 w-4 mr-2 animate-spin" />
-                      ) : (
-                        <TestTube className="h-4 w-4 mr-2" />
-                      )}
-                      Test
-                    </Button>
-                    
-                    <Button
-                      variant="outline"
-                      size="sm"
-                      onClick={() => handleConfigure(integration)}
-                      className="flex-1"
-                    >
-                      <Settings className="h-4 w-4 mr-2" />
-                      Configure
-                    </Button>
-                  </div>
-
-                  {/* Enable/Disable Toggle */}
-                  <div className="flex items-center justify-between">
-                    <span className="text-sm">Enable Integration</span>
-                    <Switch
-                      checked={integration.enabled}
-                      onCheckedChange={(checked) => toggleIntegrationMutation.mutate({
-                        id: integration.id,
-                        enabled: checked
-                      })}
-                    />
-                  </div>
-                </div>
-              </CardContent>
-            </Card>
-          );
-        })}
-          </div>
-
-          {/* Standard Integration Health Summary */}
-          <Card>
-            <CardHeader>
-              <CardTitle>Standard Integration Health</CardTitle>
-              <CardDescription>Overview of all standard integration statuses</CardDescription>
-            </CardHeader>
-            <CardContent>
-              <div className="grid gap-4 md:grid-cols-4">
-                <div className="text-center p-4 bg-green-50 rounded-lg">
-                  <div className="text-2xl font-bold text-green-600">
-                    {integrations.filter(i => i.status === 'connected').length}
-                  </div>
-                  <div className="text-sm text-green-700">Connected</div>
-                </div>
-                <div className="text-center p-4 bg-red-50 rounded-lg">
-                  <div className="text-2xl font-bold text-red-600">
-                    {integrations.filter(i => i.status === 'error').length}
-                  </div>
-                  <div className="text-sm text-red-700">Errors</div>
-                </div>
-                <div className="text-center p-4 bg-yellow-50 rounded-lg">
-                  <div className="text-2xl font-bold text-yellow-600">
-                    {integrations.filter(i => i.status === 'pending').length}
-                  </div>
-                  <div className="text-sm text-yellow-700">Pending</div>
-                </div>
-                <div className="text-center p-4 bg-blue-50 rounded-lg">
-                  <div className="text-2xl font-bold text-blue-600">
-                    {integrations.filter(i => i.enabled).length}
-                  </div>
-                  <div className="text-sm text-blue-700">Enabled</div>
-                </div>
-              </div>
-            </CardContent>
-          </Card>
-        </TabsContent>
-      </Tabs>
-
-      {/* Configuration Dialog */}
-      <Dialog open={showConfigDialog} onOpenChange={setShowConfigDialog}>
-        <DialogContent>
-          <DialogHeader>
-            <DialogTitle>Add New Standard Integration</DialogTitle>
-            <DialogDescription>
-              Choose a standard integration to connect to your infrastructure.
-              MCP integrations are automatically detected when the backend agent is running.
-            </DialogDescription>
-          </DialogHeader>
-          
-          <div className="grid gap-3">
-            <Button variant="outline" onClick={() => toast.info('Slack integration setup')}>
-              <MessageSquare className="h-4 w-4 mr-2" />
-              Slack
-            </Button>
-            <Button variant="outline" onClick={() => toast.info('Prometheus integration setup')}>
-              <Activity className="h-4 w-4 mr-2" />
-              Prometheus
-            </Button>
-            <Button variant="outline" onClick={() => toast.info('AWS integration setup')}>
-              <Cloud className="h-4 w-4 mr-2" />
-              AWS CloudWatch
-            </Button>
-            <Button variant="outline" onClick={() => toast.info('PagerDuty integration setup')}>
-              <Bell className="h-4 w-4 mr-2" />
-              PagerDuty
-            </Button>
-          </div>
-
-          <Alert>
-            <Info className="h-4 w-4" />
-            <AlertTitle>MCP Integrations</AlertTitle>
-            <AlertDescription>
-              MCP (Model Context Protocol) integrations like Kubernetes, GitHub, Notion, and Grafana 
-              are automatically detected when your backend agent is running with the proper configuration.
-            </AlertDescription>
-          </Alert>
-
-          <DialogFooter>
-            <Button variant="outline" onClick={() => setShowConfigDialog(false)}>
-              Cancel
-            </Button>
-          </DialogFooter>
-        </DialogContent>
-      </Dialog>
-    </section>
-  );
-=======
 'use client';
 
 import { useState } from 'react';
@@ -1249,5 +452,4 @@
       </Dialog>
     </section>
   );
->>>>>>> 6337429f
 }