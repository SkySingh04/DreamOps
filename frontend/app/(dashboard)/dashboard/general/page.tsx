<<<<<<< HEAD
'use client';

import { useActionState } from 'react';
import { Button } from '@/components/ui/button';
import { Input } from '@/components/ui/input';
import { Card, CardContent, CardHeader, CardTitle } from '@/components/ui/card';
import { Label } from '@/components/ui/label';
import { Loader2, CreditCard } from 'lucide-react';
import { updateAccount } from '@/app/(login)/actions';
import { User } from '@/lib/db/schema';
import useSWR from 'swr';
import { Suspense } from 'react';
import { PaymentButton } from '@/components/payments/payment-button';
import { AlertUsageCard } from '@/components/dashboard/alert-usage-card';

const fetcher = (url: string) => fetch(url).then((res) => res.json());

type ActionState = {
  name?: string;
  error?: string;
  success?: string;
};

type AccountFormProps = {
  state: ActionState;
  nameValue?: string;
  emailValue?: string;
};

function AccountForm({
  state,
  nameValue = '',
  emailValue = ''
}: AccountFormProps) {
  return (
    <>
      <div>
        <Label htmlFor="name" className="mb-2">
          Name
        </Label>
        <Input
          id="name"
          name="name"
          placeholder="Enter your name"
          defaultValue={state.name || nameValue}
          required
        />
      </div>
      <div>
        <Label htmlFor="email" className="mb-2">
          Email
        </Label>
        <Input
          id="email"
          name="email"
          type="email"
          placeholder="Enter your email"
          defaultValue={emailValue}
          required
        />
      </div>
    </>
  );
}

function AccountFormWithData({ state }: { state: ActionState }) {
  const { data: user } = useSWR<User>('/api/user', fetcher);
  return (
    <AccountForm
      state={state}
      nameValue={user?.name ?? ''}
      emailValue={user?.email ?? ''}
    />
  );
}

export default function GeneralPage() {
  const [state, formAction, isPending] = useActionState<ActionState, FormData>(
    updateAccount,
    {}
  );

  return (
    <section className="flex-1 p-4 lg:p-8">
      <h1 className="text-lg lg:text-2xl font-medium text-gray-900 mb-6">
        General Settings
      </h1>

      {/* Alert Usage Overview */}
      <AlertUsageCard className="mb-6" teamId="team_123" />

      <Card>
        <CardHeader>
          <CardTitle>Account Information</CardTitle>
        </CardHeader>
        <CardContent>
          <form className="space-y-4" action={formAction}>
            <Suspense fallback={<AccountForm state={state} />}>
              <AccountFormWithData state={state} />
            </Suspense>
            {state.error && (
              <p className="text-red-500 text-sm">{state.error}</p>
            )}
            {state.success && (
              <p className="text-green-500 text-sm">{state.success}</p>
            )}
            <Button
              type="submit"
              className="bg-orange-500 hover:bg-orange-600 text-white"
              disabled={isPending}
            >
              {isPending ? (
                <>
                  <Loader2 className="mr-2 h-4 w-4 animate-spin" />
                  Saving...
                </>
              ) : (
                'Save Changes'
              )}
            </Button>
          </form>
        </CardContent>
      </Card>

      {/* Demo Payment Gateway Test Section */}
      <Card className="mt-6">
        <CardHeader>
          <CardTitle className="flex items-center gap-2">
            <CreditCard className="h-5 w-5" />
            Payment Gateway Test (Demo)
          </CardTitle>
        </CardHeader>
        <CardContent>
          <div className="space-y-4">
            <p className="text-sm text-gray-600">
              This is a demo payment button to test the PhonePe integration. 
              Click below to initiate a test payment.
            </p>
            
            <div className="bg-amber-50 border border-amber-200 rounded-lg p-4">
              <p className="text-sm text-amber-800 font-medium mb-2">Test Credentials:</p>
              <ul className="text-sm text-amber-700 space-y-1">
                <li>• UPI: <code className="bg-amber-100 px-1 rounded">success@paytm</code> (for success)</li>
                <li>• Card: <code className="bg-amber-100 px-1 rounded">4242 4242 4242 4242</code></li>
                <li>• CVV: <code className="bg-amber-100 px-1 rounded">123</code>, OTP: <code className="bg-amber-100 px-1 rounded">123456</code></li>
              </ul>
            </div>

            <div className="flex gap-4">
              <PaymentButton
                planId="STARTER"
                planName="Test Payment - Starter"
                amount={100}  // ₹100 for testing
                teamId="test_team_demo"
                className="bg-green-600 hover:bg-green-700"
              />
              
              <PaymentButton
                planId="PROFESSIONAL"
                planName="Test Payment - Professional"
                amount={500}  // ₹500 for testing
                teamId="test_team_demo"
                className="bg-blue-600 hover:bg-blue-700"
              />
            </div>

            <p className="text-xs text-gray-500 mt-4">
              Note: This is using PhonePe sandbox environment. No real money will be charged.
            </p>
          </div>
        </CardContent>
      </Card>
    </section>
  );
}
=======
'use client';

import { useActionState } from 'react';
import { Button } from '@/components/ui/button';
import { Input } from '@/components/ui/input';
import { Card, CardContent, CardHeader, CardTitle } from '@/components/ui/card';
import { Label } from '@/components/ui/label';
import { Loader2 } from 'lucide-react';
import { updateAccount } from '@/app/(login)/actions';
import { User } from '@/lib/db/schema';
import useSWR from 'swr';
import { Suspense } from 'react';

const fetcher = (url: string) => fetch(url).then((res) => res.json());

type ActionState = {
  name?: string;
  error?: string;
  success?: string;
};

type AccountFormProps = {
  state: ActionState;
  nameValue?: string;
  emailValue?: string;
};

function AccountForm({
  state,
  nameValue = '',
  emailValue = ''
}: AccountFormProps) {
  return (
    <>
      <div>
        <Label htmlFor="name" className="mb-2">
          Name
        </Label>
        <Input
          id="name"
          name="name"
          placeholder="Enter your name"
          defaultValue={state.name || nameValue}
          required
        />
      </div>
      <div>
        <Label htmlFor="email" className="mb-2">
          Email
        </Label>
        <Input
          id="email"
          name="email"
          type="email"
          placeholder="Enter your email"
          defaultValue={emailValue}
          required
        />
      </div>
    </>
  );
}

function AccountFormWithData({ state }: { state: ActionState }) {
  const { data: user } = useSWR<User>('/api/user', fetcher);
  return (
    <AccountForm
      state={state}
      nameValue={user?.name ?? ''}
      emailValue={user?.email ?? ''}
    />
  );
}

export default function GeneralPage() {
  const [state, formAction, isPending] = useActionState<ActionState, FormData>(
    updateAccount,
    {}
  );

  return (
    <section className="flex-1 p-4 lg:p-8">
      <h1 className="text-lg lg:text-2xl font-medium text-gray-900 mb-6">
        General Settings
      </h1>

      <Card>
        <CardHeader>
          <CardTitle>Account Information</CardTitle>
        </CardHeader>
        <CardContent>
          <form className="space-y-4" action={formAction}>
            <Suspense fallback={<AccountForm state={state} />}>
              <AccountFormWithData state={state} />
            </Suspense>
            {state.error && (
              <p className="text-red-500 text-sm">{state.error}</p>
            )}
            {state.success && (
              <p className="text-green-500 text-sm">{state.success}</p>
            )}
            <Button
              type="submit"
              className="bg-orange-500 hover:bg-orange-600 text-white"
              disabled={isPending}
            >
              {isPending ? (
                <>
                  <Loader2 className="mr-2 h-4 w-4 animate-spin" />
                  Saving...
                </>
              ) : (
                'Save Changes'
              )}
            </Button>
          </form>
        </CardContent>
      </Card>
    </section>
  );
}
>>>>>>> e8301760
<|MERGE_RESOLUTION|>--- conflicted
+++ resolved
@@ -1,4 +1,3 @@
-<<<<<<< HEAD
 'use client';
 
 import { useActionState } from 'react';
@@ -55,245 +54,138 @@
           id="email"
           name="email"
           type="email"
-          placeholder="Enter your email"
-          defaultValue={emailValue}
-          required
+          placeholder="test@test.com"
+          value={emailValue}
+          disabled
         />
       </div>
+      {state.error && (
+        <div className="text-red-500 text-sm">{state.error}</div>
+      )}
+      {state.success && (
+        <div className="text-green-500 text-sm">{state.success}</div>
+      )}
+      <Button
+        type="submit"
+        className="bg-orange-500 hover:bg-orange-600 text-white"
+      >
+        Update Account
+      </Button>
     </>
   );
 }
 
-function AccountFormWithData({ state }: { state: ActionState }) {
-  const { data: user } = useSWR<User>('/api/user', fetcher);
-  return (
-    <AccountForm
-      state={state}
-      nameValue={user?.name ?? ''}
-      emailValue={user?.email ?? ''}
-    />
-  );
-}
-
-export default function GeneralPage() {
+function GeneralContent() {
+  const { data: user, error, isLoading } = useSWR<User>('/api/user', fetcher);
   const [state, formAction, isPending] = useActionState<ActionState, FormData>(
     updateAccount,
     {}
   );
 
+  if (isLoading) {
+    return (
+      <div className="flex items-center justify-center min-h-[400px]">
+        <Loader2 className="h-8 w-8 animate-spin" />
+      </div>
+    );
+  }
+
+  if (error || !user) {
+    return (
+      <div className="text-red-500">
+        Failed to load user data. Please try again.
+      </div>
+    );
+  }
+
   return (
-    <section className="flex-1 p-4 lg:p-8">
-      <h1 className="text-lg lg:text-2xl font-medium text-gray-900 mb-6">
-        General Settings
-      </h1>
-
-      {/* Alert Usage Overview */}
-      <AlertUsageCard className="mb-6" teamId="team_123" />
-
+    <div className="grid grid-cols-1 lg:grid-cols-2 gap-8">
+      {/* Account Settings Card */}
       <Card>
         <CardHeader>
-          <CardTitle>Account Information</CardTitle>
+          <CardTitle>Account Settings</CardTitle>
         </CardHeader>
         <CardContent>
-          <form className="space-y-4" action={formAction}>
-            <Suspense fallback={<AccountForm state={state} />}>
-              <AccountFormWithData state={state} />
-            </Suspense>
-            {state.error && (
-              <p className="text-red-500 text-sm">{state.error}</p>
+          <form action={formAction} className="space-y-4">
+            {isPending ? (
+              <div className="flex items-center space-x-2">
+                <Loader2 className="h-4 w-4 animate-spin" />
+                <span>Updating account...</span>
+              </div>
+            ) : (
+              <AccountForm
+                state={state}
+                nameValue={user.name || ''}
+                emailValue={user.email}
+              />
             )}
-            {state.success && (
-              <p className="text-green-500 text-sm">{state.success}</p>
-            )}
-            <Button
-              type="submit"
-              className="bg-orange-500 hover:bg-orange-600 text-white"
-              disabled={isPending}
-            >
-              {isPending ? (
-                <>
-                  <Loader2 className="mr-2 h-4 w-4 animate-spin" />
-                  Saving...
-                </>
-              ) : (
-                'Save Changes'
-              )}
-            </Button>
           </form>
         </CardContent>
       </Card>
 
-      {/* Demo Payment Gateway Test Section */}
-      <Card className="mt-6">
+      {/* Alert Usage Card */}
+      <AlertUsageCard userId={user.id.toString()} />
+
+      {/* Subscription Card */}
+      <Card className="lg:col-span-2">
         <CardHeader>
           <CardTitle className="flex items-center gap-2">
             <CreditCard className="h-5 w-5" />
-            Payment Gateway Test (Demo)
+            Subscription & Billing
           </CardTitle>
         </CardHeader>
         <CardContent>
-          <div className="space-y-4">
-            <p className="text-sm text-gray-600">
-              This is a demo payment button to test the PhonePe integration. 
-              Click below to initiate a test payment.
-            </p>
-            
-            <div className="bg-amber-50 border border-amber-200 rounded-lg p-4">
-              <p className="text-sm text-amber-800 font-medium mb-2">Test Credentials:</p>
-              <ul className="text-sm text-amber-700 space-y-1">
-                <li>• UPI: <code className="bg-amber-100 px-1 rounded">success@paytm</code> (for success)</li>
-                <li>• Card: <code className="bg-amber-100 px-1 rounded">4242 4242 4242 4242</code></li>
-                <li>• CVV: <code className="bg-amber-100 px-1 rounded">123</code>, OTP: <code className="bg-amber-100 px-1 rounded">123456</code></li>
-              </ul>
+          <div className="space-y-6">
+            <div>
+              <h3 className="text-lg font-semibold mb-2">Current Plan</h3>
+              <div className="flex items-center justify-between p-4 bg-gray-100 rounded-lg">
+                <div>
+                  <p className="font-medium text-lg">
+                    {user.planName || 'Free'} Plan
+                  </p>
+                  <p className="text-sm text-gray-600">
+                    {user.accountTier === 'free' && '3 alerts per month'}
+                    {user.accountTier === 'starter' && '50 alerts per month'}
+                    {user.accountTier === 'professional' && 'Unlimited alerts'}
+                  </p>
+                </div>
+                <div className="text-right">
+                  <p className="text-2xl font-bold">
+                    {user.accountTier === 'free' && '₹0'}
+                    {user.accountTier === 'starter' && '₹999'}
+                    {user.accountTier === 'professional' && '₹4,999'}
+                  </p>
+                  <p className="text-sm text-gray-600">per month</p>
+                </div>
+              </div>
             </div>
 
-            <div className="flex gap-4">
-              <PaymentButton
-                planId="STARTER"
-                planName="Test Payment - Starter"
-                amount={100}  // ₹100 for testing
-                teamId="test_team_demo"
-                className="bg-green-600 hover:bg-green-700"
-              />
-              
-              <PaymentButton
-                planId="PROFESSIONAL"
-                planName="Test Payment - Professional"
-                amount={500}  // ₹500 for testing
-                teamId="test_team_demo"
-                className="bg-blue-600 hover:bg-blue-700"
-              />
-            </div>
-
-            <p className="text-xs text-gray-500 mt-4">
-              Note: This is using PhonePe sandbox environment. No real money will be charged.
-            </p>
+            {user.accountTier === 'free' && (
+              <div>
+                <h3 className="text-lg font-semibold mb-4">Upgrade Your Plan</h3>
+                <PaymentButton 
+                  userId={user.id.toString()}
+                  currentPlan={user.accountTier || 'free'}
+                />
+              </div>
+            )}
           </div>
         </CardContent>
       </Card>
-    </section>
-  );
-}
-=======
-'use client';
-
-import { useActionState } from 'react';
-import { Button } from '@/components/ui/button';
-import { Input } from '@/components/ui/input';
-import { Card, CardContent, CardHeader, CardTitle } from '@/components/ui/card';
-import { Label } from '@/components/ui/label';
-import { Loader2 } from 'lucide-react';
-import { updateAccount } from '@/app/(login)/actions';
-import { User } from '@/lib/db/schema';
-import useSWR from 'swr';
-import { Suspense } from 'react';
-
-const fetcher = (url: string) => fetch(url).then((res) => res.json());
-
-type ActionState = {
-  name?: string;
-  error?: string;
-  success?: string;
-};
-
-type AccountFormProps = {
-  state: ActionState;
-  nameValue?: string;
-  emailValue?: string;
-};
-
-function AccountForm({
-  state,
-  nameValue = '',
-  emailValue = ''
-}: AccountFormProps) {
-  return (
-    <>
-      <div>
-        <Label htmlFor="name" className="mb-2">
-          Name
-        </Label>
-        <Input
-          id="name"
-          name="name"
-          placeholder="Enter your name"
-          defaultValue={state.name || nameValue}
-          required
-        />
-      </div>
-      <div>
-        <Label htmlFor="email" className="mb-2">
-          Email
-        </Label>
-        <Input
-          id="email"
-          name="email"
-          type="email"
-          placeholder="Enter your email"
-          defaultValue={emailValue}
-          required
-        />
-      </div>
-    </>
+    </div>
   );
 }
 
-function AccountFormWithData({ state }: { state: ActionState }) {
-  const { data: user } = useSWR<User>('/api/user', fetcher);
+export default function General() {
   return (
-    <AccountForm
-      state={state}
-      nameValue={user?.name ?? ''}
-      emailValue={user?.email ?? ''}
-    />
+    <Suspense
+      fallback={
+        <div className="flex items-center justify-center min-h-[400px]">
+          <Loader2 className="h-8 w-8 animate-spin" />
+        </div>
+      }
+    >
+      <GeneralContent />
+    </Suspense>
   );
-}
-
-export default function GeneralPage() {
-  const [state, formAction, isPending] = useActionState<ActionState, FormData>(
-    updateAccount,
-    {}
-  );
-
-  return (
-    <section className="flex-1 p-4 lg:p-8">
-      <h1 className="text-lg lg:text-2xl font-medium text-gray-900 mb-6">
-        General Settings
-      </h1>
-
-      <Card>
-        <CardHeader>
-          <CardTitle>Account Information</CardTitle>
-        </CardHeader>
-        <CardContent>
-          <form className="space-y-4" action={formAction}>
-            <Suspense fallback={<AccountForm state={state} />}>
-              <AccountFormWithData state={state} />
-            </Suspense>
-            {state.error && (
-              <p className="text-red-500 text-sm">{state.error}</p>
-            )}
-            {state.success && (
-              <p className="text-green-500 text-sm">{state.success}</p>
-            )}
-            <Button
-              type="submit"
-              className="bg-orange-500 hover:bg-orange-600 text-white"
-              disabled={isPending}
-            >
-              {isPending ? (
-                <>
-                  <Loader2 className="mr-2 h-4 w-4 animate-spin" />
-                  Saving...
-                </>
-              ) : (
-                'Save Changes'
-              )}
-            </Button>
-          </form>
-        </CardContent>
-      </Card>
-    </section>
-  );
-}
->>>>>>> e8301760
+}