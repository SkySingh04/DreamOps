<<<<<<< HEAD
'use client';

import { useState } from 'react';
import { useQuery, useMutation, useQueryClient } from '@tanstack/react-query';
import {
  Card,
  CardContent,
  CardHeader,
  CardTitle,
  CardDescription,
} from '@/components/ui/card';
import { Button } from '@/components/ui/button';
import { Badge } from '@/components/ui/badge';
import { Label } from '@/components/ui/label';
import { Switch } from '@/components/ui/switch';
import { Slider } from '@/components/ui/slider';
import { Tabs, TabsContent, TabsList, TabsTrigger } from '@/components/ui/tabs';
import { RadioGroup, RadioGroupItem } from '@/components/ui/radio-group';
import { Alert, AlertDescription, AlertTitle } from '@/components/ui/alert';
import { Separator } from '@/components/ui/separator';
import { Progress } from '@/components/ui/progress';
import { 
  Bot, 
  Shield, 
  Zap, 
  AlertTriangle, 
  CheckCircle,
  XCircle,
  Settings,
  Activity,
  Brain,
  Lock,
  Unlock,
  Info,
  StopCircle,
  PlayCircle,
  RefreshCw,
  Terminal,
  Gauge,
  FileText,
  Bell
} from 'lucide-react';
import { toast } from 'sonner';
import { apiClient, queryKeys } from '@/lib/api-client';
import { AIAgentConfig, AIMode, RiskLevel } from '@/lib/types';

const AI_MODES = [
  {
    value: 'yolo' as AIMode,
    label: 'YOLO Mode',
    description: 'Fully autonomous - AI executes all actions without approval',
    icon: Zap,
    color: 'text-red-600',
    bgColor: 'bg-red-50',
    borderColor: 'border-red-300',
  },
  {
    value: 'plan' as AIMode,
    label: 'Plan Mode',
    description: 'AI creates action plans but waits for review before execution',
    icon: FileText,
    color: 'text-yellow-600',
    bgColor: 'bg-yellow-50',
    borderColor: 'border-yellow-300',
  },
  {
    value: 'approval' as AIMode,
    label: 'Approval Mode',
    description: 'AI requires explicit approval for medium and high-risk actions',
    icon: Lock,
    color: 'text-blue-600',
    bgColor: 'bg-blue-50',
    borderColor: 'border-blue-300',
  },
];

const RISK_ACTIONS = {
  low: [
    'Read metrics and logs',
    'Query monitoring systems',
    'Generate reports',
    'Send notifications',
    'Update incident status',
  ],
  medium: [
    'Restart services',
    'Scale deployments',
    'Clear caches',
    'Rotate credentials',
    'Update configurations',
  ],
  high: [
    'Delete resources',
    'Modify production data',
    'Change security settings',
    'Perform database operations',
    'Execute custom scripts',
  ],
};

export default function AIControlPage() {
  const [isEmergencyStopActive, setIsEmergencyStopActive] = useState(false);
  const queryClient = useQueryClient();

  // Fetch AI config
  const { data: configData, isLoading } = useQuery({
    queryKey: queryKeys.aiConfig,
    queryFn: () => apiClient.getAIConfig(),
  });

  const config = configData?.data || {
    mode: 'approval' as AIMode,
    confidence_threshold: 70,
    risk_matrix: RISK_ACTIONS,
    auto_execute_enabled: true,
    approval_required_for: ['medium', 'high'] as RiskLevel[],
    notification_preferences: {
      slack_enabled: true,
      email_enabled: false,
      channels: [],
    },
  };

  // Mutations
  const updateConfigMutation = useMutation({
    mutationFn: (updates: Partial<AIAgentConfig>) => apiClient.updateAIConfig(updates),
    onSuccess: () => {
      queryClient.invalidateQueries({ queryKey: queryKeys.aiConfig });
      toast.success('AI agent configuration updated');
    },
  });

  const emergencyStopMutation = useMutation({
    mutationFn: () => apiClient.emergencyStop(),
    onSuccess: () => {
      setIsEmergencyStopActive(true);
      toast.error('Emergency stop activated', {
        description: 'All AI actions have been halted',
      });
    },
  });

  const handleModeChange = (mode: AIMode) => {
    let approvalRequired: RiskLevel[] = [];
    
    switch (mode) {
      case 'yolo':
        approvalRequired = [];
        break;
      case 'plan':
        approvalRequired = ['low', 'medium', 'high'];
        break;
      case 'approval':
        approvalRequired = ['medium', 'high'];
        break;
    }

    updateConfigMutation.mutate({
      mode,
      approval_required_for: approvalRequired,
    });
  };

  const handleConfidenceChange = (value: number[]) => {
    updateConfigMutation.mutate({
      confidence_threshold: value[0],
    });
  };

  const handleAutoExecuteToggle = (enabled: boolean) => {
    updateConfigMutation.mutate({
      auto_execute_enabled: enabled,
    });
  };

  const handleNotificationToggle = (type: 'slack' | 'email', enabled: boolean) => {
    updateConfigMutation.mutate({
      notification_preferences: {
        ...config.notification_preferences,
        [`${type}_enabled`]: enabled,
      },
    });
  };

  const getRiskLevelStats = () => {
    const stats = {
      low: { allowed: 0, restricted: 0 },
      medium: { allowed: 0, restricted: 0 },
      high: { allowed: 0, restricted: 0 },
    };

    Object.entries(RISK_ACTIONS).forEach(([level, actions]) => {
      const isRestricted = config.approval_required_for.includes(level as RiskLevel);
      stats[level as RiskLevel] = {
        allowed: isRestricted ? 0 : actions.length,
        restricted: isRestricted ? actions.length : 0,
      };
    });

    return stats;
  };

  if (isLoading) {
    return (
      <div className="flex-1 p-4 lg:p-8">
        <div className="animate-pulse space-y-4">
          <div className="h-8 bg-gray-200 rounded w-1/4"></div>
          <div className="grid gap-4">
            {[1, 2, 3].map((i) => (
              <div key={i} className="h-32 bg-gray-200 rounded"></div>
            ))}
          </div>
        </div>
      </div>
    );
  }

  const riskStats = getRiskLevelStats();

  return (
    <section className="flex-1 p-4 lg:p-8 space-y-6">
      <div className="flex items-center justify-between">
        <div>
          <h1 className="text-2xl font-bold">AI Agent Control Panel</h1>
          <p className="text-muted-foreground mt-1">
            Configure AI behavior, risk thresholds, and automation settings
          </p>
        </div>
        <Button
          variant={isEmergencyStopActive ? 'outline' : 'destructive'}
          size="lg"
          onClick={() => {
            if (isEmergencyStopActive) {
              setIsEmergencyStopActive(false);
              toast.success('AI agent resumed');
            } else {
              emergencyStopMutation.mutate();
            }
          }}
          disabled={emergencyStopMutation.isPending}
        >
          {isEmergencyStopActive ? (
            <>
              <PlayCircle className="h-5 w-5 mr-2" />
              Resume AI Agent
            </>
          ) : (
            <>
              <StopCircle className="h-5 w-5 mr-2" />
              Emergency Stop
            </>
          )}
        </Button>
      </div>

      {isEmergencyStopActive && (
        <Alert variant="destructive">
          <AlertTriangle className="h-4 w-4" />
          <AlertTitle>Emergency Stop Active</AlertTitle>
          <AlertDescription>
            All AI actions are currently halted. Click "Resume AI Agent" to restore normal operation.
          </AlertDescription>
        </Alert>
      )}

      {/* AI Mode Selection */}
      <Card>
        <CardHeader>
          <CardTitle>AI Operation Mode</CardTitle>
          <CardDescription>
            Select how autonomous the AI agent should be when responding to incidents
          </CardDescription>
        </CardHeader>
        <CardContent>
          <RadioGroup
            value={config.mode}
            onValueChange={(value) => handleModeChange(value as AIMode)}
          >
            <div className="grid gap-4">
              {AI_MODES.map((mode) => {
                const Icon = mode.icon;
                const isSelected = config.mode === mode.value;
                
                return (
                  <div
                    key={mode.value}
                    className={`relative rounded-lg border-2 p-4 cursor-pointer transition-all ${
                      isSelected 
                        ? `${mode.borderColor} ${mode.bgColor}` 
                        : 'border-gray-200 hover:border-gray-300'
                    }`}
                    onClick={() => handleModeChange(mode.value)}
                  >
                    <div className="flex items-start gap-4">
                      <RadioGroupItem
                        value={mode.value}
                        id={mode.value}
                        className="mt-1"
                      />
                      <div className={`p-2 rounded-lg ${mode.bgColor}`}>
                        <Icon className={`h-5 w-5 ${mode.color}`} />
                      </div>
                      <div className="flex-1">
                        <Label
                          htmlFor={mode.value}
                          className="text-base font-semibold cursor-pointer"
                        >
                          {mode.label}
                        </Label>
                        <p className="text-sm text-muted-foreground mt-1">
                          {mode.description}
                        </p>
                      </div>
                      {isSelected && (
                        <Badge variant="secondary">Active</Badge>
                      )}
                    </div>
                  </div>
                );
              })}
            </div>
          </RadioGroup>
        </CardContent>
      </Card>

      {/* Confidence and Risk Settings */}
      <div className="grid gap-6 lg:grid-cols-2">
        {/* Confidence Threshold */}
        <Card>
          <CardHeader>
            <CardTitle className="flex items-center gap-2">
              <Gauge className="h-5 w-5" />
              Confidence Threshold
            </CardTitle>
            <CardDescription>
              Only execute actions above this confidence score
            </CardDescription>
          </CardHeader>
          <CardContent>
            <div className="space-y-6">
              <div>
                <div className="flex items-center justify-between mb-4">
                  <span className="text-2xl font-bold">
                    {config.confidence_threshold}%
                  </span>
                  <Badge
                    variant={config.confidence_threshold >= 80 ? 'default' :
                             config.confidence_threshold >= 60 ? 'secondary' :
                             'destructive'}
                  >
                    {config.confidence_threshold >= 80 ? 'Conservative' :
                     config.confidence_threshold >= 60 ? 'Balanced' :
                     'Aggressive'}
                  </Badge>
                </div>
                <Slider
                  value={[config.confidence_threshold]}
                  onValueChange={handleConfidenceChange}
                  max={100}
                  min={0}
                  step={5}
                  className="w-full"
                />
                <div className="flex justify-between mt-2 text-xs text-muted-foreground">
                  <span>0% (Execute all)</span>
                  <span>100% (Very certain)</span>
                </div>
              </div>
              
              <Separator />
              
              <div className="space-y-3">
                <h4 className="text-sm font-medium">Confidence Guidelines</h4>
                <div className="space-y-2 text-sm">
                  <div className="flex items-center gap-2">
                    <div className="w-2 h-2 rounded-full bg-green-600"></div>
                    <span>80-100%: High confidence, minimal risk</span>
                  </div>
                  <div className="flex items-center gap-2">
                    <div className="w-2 h-2 rounded-full bg-yellow-600"></div>
                    <span>60-79%: Moderate confidence, some uncertainty</span>
                  </div>
                  <div className="flex items-center gap-2">
                    <div className="w-2 h-2 rounded-full bg-red-600"></div>
                    <span>Below 60%: Low confidence, high uncertainty</span>
                  </div>
                </div>
              </div>
            </div>
          </CardContent>
        </Card>

        {/* Risk Matrix Overview */}
        <Card>
          <CardHeader>
            <CardTitle className="flex items-center gap-2">
              <Shield className="h-5 w-5" />
              Risk Matrix Overview
            </CardTitle>
            <CardDescription>
              Current restrictions based on your selected mode
            </CardDescription>
          </CardHeader>
          <CardContent>
            <div className="space-y-4">
              {Object.entries(riskStats).map(([level, stats]) => (
                <div key={level} className="space-y-2">
                  <div className="flex items-center justify-between">
                    <div className="flex items-center gap-2">
                      <Badge
                        variant="outline"
                        className={
                          level === 'high' ? 'text-red-700 border-red-300' :
                          level === 'medium' ? 'text-yellow-700 border-yellow-300' :
                          'text-green-700 border-green-300'
                        }
                      >
                        {level} risk
                      </Badge>
                      <span className="text-sm font-medium capitalize">
                        {RISK_ACTIONS[level as RiskLevel].length} actions
                      </span>
                    </div>
                    <div className="flex items-center gap-2 text-sm">
                      {stats.allowed > 0 && (
                        <span className="flex items-center gap-1 text-green-600">
                          <CheckCircle className="h-3 w-3" />
                          {stats.allowed} auto
                        </span>
                      )}
                      {stats.restricted > 0 && (
                        <span className="flex items-center gap-1 text-yellow-600">
                          <Lock className="h-3 w-3" />
                          {stats.restricted} approval
                        </span>
                      )}
                    </div>
                  </div>
                  <Progress
                    value={(stats.allowed / (stats.allowed + stats.restricted)) * 100}
                    className="h-2"
                  />
                </div>
              ))}
            </div>

            <Alert className="mt-6">
              <Info className="h-4 w-4" />
              <AlertDescription>
                In <strong>{config.mode}</strong> mode, {
                  config.mode === 'yolo' 
                    ? 'all actions execute automatically' 
                    : config.mode === 'plan'
                    ? 'all actions require review'
                    : 'medium and high-risk actions require approval'
                }
              </AlertDescription>
            </Alert>
          </CardContent>
        </Card>
      </div>

      {/* Advanced Settings */}
      <Tabs defaultValue="automation" className="space-y-4">
        <TabsList className="grid w-full grid-cols-3">
          <TabsTrigger value="automation">Automation</TabsTrigger>
          <TabsTrigger value="risk-config">Risk Configuration</TabsTrigger>
          <TabsTrigger value="notifications">Notifications</TabsTrigger>
        </TabsList>

        <TabsContent value="automation">
          <Card>
            <CardHeader>
              <CardTitle>Automation Settings</CardTitle>
              <CardDescription>
                Configure automatic execution and behavior settings
              </CardDescription>
            </CardHeader>
            <CardContent className="space-y-6">
              <div className="flex items-center justify-between">
                <div className="space-y-1">
                  <Label htmlFor="auto-execute" className="text-base">
                    Auto-execute approved actions
                  </Label>
                  <p className="text-sm text-muted-foreground">
                    Automatically execute actions that meet confidence threshold
                  </p>
                </div>
                <Switch
                  id="auto-execute"
                  checked={config.auto_execute_enabled}
                  onCheckedChange={handleAutoExecuteToggle}
                />
              </div>

              <Separator />

              <div className="space-y-4">
                <h4 className="text-sm font-medium">Execution Preferences</h4>
                <div className="space-y-3">
                  <div className="flex items-center justify-between">
                    <Label htmlFor="batch-actions" className="text-sm">
                      Batch similar actions
                    </Label>
                    <Switch id="batch-actions" defaultChecked />
                  </div>
                  <div className="flex items-center justify-between">
                    <Label htmlFor="parallel-exec" className="text-sm">
                      Allow parallel execution
                    </Label>
                    <Switch id="parallel-exec" defaultChecked />
                  </div>
                  <div className="flex items-center justify-between">
                    <Label htmlFor="dry-run" className="text-sm">
                      Enable dry-run for high-risk actions
                    </Label>
                    <Switch id="dry-run" defaultChecked />
                  </div>
                </div>
              </div>
            </CardContent>
          </Card>
        </TabsContent>

        <TabsContent value="risk-config">
          <Card>
            <CardHeader>
              <CardTitle>Risk Configuration</CardTitle>
              <CardDescription>
                Define what actions fall into each risk category
              </CardDescription>
            </CardHeader>
            <CardContent>
              <div className="space-y-6">
                {Object.entries(RISK_ACTIONS).map(([level, actions]) => (
                  <div key={level} className="space-y-3">
                    <div className="flex items-center gap-2">
                      <Badge
                        variant="outline"
                        className={
                          level === 'high' ? 'text-red-700 border-red-300' :
                          level === 'medium' ? 'text-yellow-700 border-yellow-300' :
                          'text-green-700 border-green-300'
                        }
                      >
                        {level} risk
                      </Badge>
                      <span className="text-sm text-muted-foreground">
                        {config.approval_required_for.includes(level as RiskLevel) 
                          ? 'Requires approval' 
                          : 'Auto-execute allowed'}
                      </span>
                    </div>
                    <div className="pl-4 space-y-1">
                      {actions.map((action, idx) => (
                        <div key={idx} className="flex items-center gap-2 text-sm">
                          <div className="w-1.5 h-1.5 rounded-full bg-gray-400"></div>
                          <span>{action}</span>
                        </div>
                      ))}
                    </div>
                  </div>
                ))}
              </div>

              <div className="mt-6 flex justify-end">
                <Button variant="outline">
                  <Settings className="h-4 w-4 mr-2" />
                  Customize Risk Matrix
                </Button>
              </div>
            </CardContent>
          </Card>
        </TabsContent>

        <TabsContent value="notifications">
          <Card>
            <CardHeader>
              <CardTitle>Notification Preferences</CardTitle>
              <CardDescription>
                Configure how you want to be notified about AI actions
              </CardDescription>
            </CardHeader>
            <CardContent className="space-y-6">
              <div className="space-y-4">
                <div className="flex items-center justify-between">
                  <div className="flex items-center gap-3">
                    <div className="p-2 bg-purple-100 rounded-lg">
                      <svg className="h-5 w-5 text-purple-600" viewBox="0 0 24 24" fill="currentColor">
                        <path d="M14.82 4.26a10.14 10.14 0 0 0-.53 1.1 14.66 14.66 0 0 0-4.58 0 10.14 10.14 0 0 0-.53-1.1 16 16 0 0 0-4.13 1.3 17.33 17.33 0 0 0-3 11.59 16.6 16.6 0 0 0 5.07 2.59A12.89 12.89 0 0 0 8.23 18a9.65 9.65 0 0 1-1.71-.83 3.39 3.39 0 0 0 .42-.33 11.66 11.66 0 0 0 10.12 0q.21.18.42.33a10.84 10.84 0 0 1-1.71.84 12.41 12.41 0 0 0 1.08 1.78 16.44 16.44 0 0 0 5.06-2.59 17.22 17.22 0 0 0-3-11.59 16.09 16.09 0 0 0-4.09-1.35zM8.68 14.81a1.94 1.94 0 0 1-1.8-2 1.93 1.93 0 0 1 1.8-2 1.93 1.93 0 0 1 1.8 2 1.93 1.93 0 0 1-1.8 2zm6.64 0a1.94 1.94 0 0 1-1.8-2 1.93 1.93 0 0 1 1.8-2 1.92 1.92 0 0 1 1.8 2 1.92 1.92 0 0 1-1.8 2z"/>
                      </svg>
                    </div>
                    <div>
                      <Label htmlFor="slack-notifications" className="text-base">
                        Slack Notifications
                      </Label>
                      <p className="text-sm text-muted-foreground">
                        Send alerts to configured Slack channels
                      </p>
                    </div>
                  </div>
                  <Switch
                    id="slack-notifications"
                    checked={config.notification_preferences.slack_enabled}
                    onCheckedChange={(checked) => handleNotificationToggle('slack', checked)}
                  />
                </div>

                <div className="flex items-center justify-between">
                  <div className="flex items-center gap-3">
                    <div className="p-2 bg-blue-100 rounded-lg">
                      <Bell className="h-5 w-5 text-blue-600" />
                    </div>
                    <div>
                      <Label htmlFor="email-notifications" className="text-base">
                        Email Notifications
                      </Label>
                      <p className="text-sm text-muted-foreground">
                        Send alerts to team email addresses
                      </p>
                    </div>
                  </div>
                  <Switch
                    id="email-notifications"
                    checked={config.notification_preferences.email_enabled}
                    onCheckedChange={(checked) => handleNotificationToggle('email', checked)}
                  />
                </div>
              </div>

              <Separator />

              <div className="space-y-4">
                <h4 className="text-sm font-medium">Notification Events</h4>
                <div className="space-y-3">
                  <label className="flex items-center gap-2">
                    <input type="checkbox" defaultChecked className="rounded" />
                    <span className="text-sm">High-risk actions requiring approval</span>
                  </label>
                  <label className="flex items-center gap-2">
                    <input type="checkbox" defaultChecked className="rounded" />
                    <span className="text-sm">Actions that fail or encounter errors</span>
                  </label>
                  <label className="flex items-center gap-2">
                    <input type="checkbox" defaultChecked className="rounded" />
                    <span className="text-sm">Critical severity incidents</span>
                  </label>
                  <label className="flex items-center gap-2">
                    <input type="checkbox" className="rounded" />
                    <span className="text-sm">All AI agent activities</span>
                  </label>
                </div>
              </div>
            </CardContent>
          </Card>
        </TabsContent>
      </Tabs>

      {/* Recent Configuration Changes */}
      <Card>
        <CardHeader>
          <CardTitle>Recent Configuration Changes</CardTitle>
          <CardDescription>
            Audit trail of AI agent configuration modifications
          </CardDescription>
        </CardHeader>
        <CardContent>
          <div className="space-y-4">
            <div className="flex items-start gap-3 text-sm">
              <RefreshCw className="h-4 w-4 text-blue-600 mt-0.5" />
              <div className="flex-1">
                <p className="font-medium">Mode changed to {config.mode}</p>
                <p className="text-muted-foreground">By current user • Just now</p>
              </div>
            </div>
            <div className="flex items-start gap-3 text-sm">
              <Settings className="h-4 w-4 text-gray-600 mt-0.5" />
              <div className="flex-1">
                <p className="font-medium">Confidence threshold updated to {config.confidence_threshold}%</p>
                <p className="text-muted-foreground">By current user • 2 minutes ago</p>
              </div>
            </div>
            <div className="flex items-start gap-3 text-sm">
              <Bell className="h-4 w-4 text-purple-600 mt-0.5" />
              <div className="flex-1">
                <p className="font-medium">Slack notifications enabled</p>
                <p className="text-muted-foreground">By admin • 1 hour ago</p>
              </div>
            </div>
          </div>
        </CardContent>
      </Card>
    </section>
  );
=======
'use client';

import { useState } from 'react';
import { useQuery, useMutation, useQueryClient } from '@tanstack/react-query';
import {
  Card,
  CardContent,
  CardHeader,
  CardTitle,
  CardDescription,
} from '@/components/ui/card';
import { Button } from '@/components/ui/button';
import { Badge } from '@/components/ui/badge';
import { Label } from '@/components/ui/label';
import { Switch } from '@/components/ui/switch';
import { Slider } from '@/components/ui/slider';
import { Tabs, TabsContent, TabsList, TabsTrigger } from '@/components/ui/tabs';
import { RadioGroup, RadioGroupItem } from '@/components/ui/radio-group';
import { Alert, AlertDescription, AlertTitle } from '@/components/ui/alert';
import { Separator } from '@/components/ui/separator';
import { Progress } from '@/components/ui/progress';
import { 
  Bot, 
  Shield, 
  Zap, 
  AlertTriangle, 
  CheckCircle,
  XCircle,
  Settings,
  Activity,
  Brain,
  Lock,
  Unlock,
  Info,
  StopCircle,
  PlayCircle,
  RefreshCw,
  Terminal,
  Gauge,
  FileText,
  Bell
} from 'lucide-react';
import { toast } from 'sonner';
import { apiClient, queryKeys } from '@/lib/api-client';
import { AIAgentConfig, AIMode, RiskLevel } from '@/lib/types';

const AI_MODES = [
  {
    value: 'yolo' as AIMode,
    label: 'YOLO Mode',
    description: 'Fully autonomous - AI executes all actions without approval',
    icon: Zap,
    color: 'text-red-600',
    bgColor: 'bg-red-50',
    borderColor: 'border-red-300',
  },
  {
    value: 'plan' as AIMode,
    label: 'Plan Mode',
    description: 'AI creates action plans but waits for review before execution',
    icon: FileText,
    color: 'text-yellow-600',
    bgColor: 'bg-yellow-50',
    borderColor: 'border-yellow-300',
  },
  {
    value: 'approval' as AIMode,
    label: 'Approval Mode',
    description: 'AI requires explicit approval for medium and high-risk actions',
    icon: Lock,
    color: 'text-blue-600',
    bgColor: 'bg-blue-50',
    borderColor: 'border-blue-300',
  },
];

const RISK_ACTIONS = {
  low: [
    'Read metrics and logs',
    'Query monitoring systems',
    'Generate reports',
    'Send notifications',
    'Update incident status',
  ],
  medium: [
    'Restart services',
    'Scale deployments',
    'Clear caches',
    'Rotate credentials',
    'Update configurations',
  ],
  high: [
    'Delete resources',
    'Modify production data',
    'Change security settings',
    'Perform database operations',
    'Execute custom scripts',
  ],
};

export default function AIControlPage() {
  const [isEmergencyStopActive, setIsEmergencyStopActive] = useState(false);
  const queryClient = useQueryClient();

  // Fetch AI config
  const { data: configData, isLoading } = useQuery({
    queryKey: queryKeys.aiConfig,
    queryFn: () => apiClient.getAIConfig(),
  });

  // Fetch safety config
  const { data: safetyConfigData } = useQuery({
    queryKey: queryKeys.safetyConfig,
    queryFn: () => apiClient.getSafetyConfig(),
  });

  // Fetch pending approvals
  const { data: pendingApprovalsData } = useQuery({
    queryKey: queryKeys.pendingApprovals,
    queryFn: () => apiClient.getPendingApprovals(),
    refetchInterval: 5000, // Refresh every 5 seconds
  });

  // Fetch action history
  const { data: actionHistoryData } = useQuery({
    queryKey: queryKeys.actionHistory,
    queryFn: () => apiClient.getActionHistory(),
  });

  // Fetch confidence history
  const { data: confidenceHistoryData } = useQuery({
    queryKey: queryKeys.confidenceHistory,
    queryFn: () => apiClient.getConfidenceHistory(),
  });

  const config = configData?.data || {
    mode: 'approval' as AIMode,
    confidence_threshold: 70,
    risk_matrix: RISK_ACTIONS,
    auto_execute_enabled: true,
    approval_required_for: ['medium', 'high'] as RiskLevel[],
    notification_preferences: {
      slack_enabled: true,
      email_enabled: false,
      channels: [],
    },
  };

  // Mutations
  const updateConfigMutation = useMutation({
    mutationFn: (updates: Partial<AIAgentConfig>) => apiClient.updateAIConfig(updates),
    onSuccess: () => {
      queryClient.invalidateQueries({ queryKey: queryKeys.aiConfig });
      toast.success('AI agent configuration updated');
    },
  });

  const updateSafetyConfigMutation = useMutation({
    mutationFn: (updates: any) => apiClient.updateSafetyConfig(updates),
    onSuccess: () => {
      queryClient.invalidateQueries({ queryKey: queryKeys.safetyConfig });
      toast.success('Safety configuration updated');
    },
  });

  const emergencyStopMutation = useMutation({
    mutationFn: () => apiClient.emergencyStop(),
    onSuccess: () => {
      setIsEmergencyStopActive(true);
      toast.error('Emergency stop activated', {
        description: 'All AI actions have been halted',
      });
    },
  });

  const dryRunMutation = useMutation({
    mutationFn: (actionPlan: any[]) => apiClient.executeDryRun(actionPlan),
    onSuccess: (result) => {
      toast.success('Dry run completed', {
        description: `Simulated ${result.data?.length || 0} actions`,
      });
    },
  });

  const rollbackMutation = useMutation({
    mutationFn: (actionId: string) => apiClient.rollbackAction(actionId),
    onSuccess: () => {
      queryClient.invalidateQueries({ queryKey: queryKeys.actionHistory });
      toast.success('Action rolled back successfully');
    },
  });

  const approvalMutation = useMutation({
    mutationFn: ({ approvalId, action, comments }: { approvalId: string; action: 'approve' | 'reject'; comments?: string }) => 
      action === 'approve' 
        ? apiClient.approveAction(approvalId, comments)
        : apiClient.rejectAction(approvalId, comments),
    onSuccess: () => {
      queryClient.invalidateQueries({ queryKey: queryKeys.pendingApprovals });
      toast.success('Approval processed');
    },
  });

  const handleModeChange = (mode: AIMode) => {
    let approvalRequired: RiskLevel[] = [];
    
    switch (mode) {
      case 'yolo':
        approvalRequired = [];
        break;
      case 'plan':
        approvalRequired = ['low', 'medium', 'high'];
        break;
      case 'approval':
        approvalRequired = ['medium', 'high'];
        break;
    }

    updateConfigMutation.mutate({
      mode,
      approval_required_for: approvalRequired,
    });
  };

  const handleConfidenceChange = (value: number[]) => {
    updateConfigMutation.mutate({
      confidence_threshold: value[0],
    });
  };

  const handleAutoExecuteToggle = (enabled: boolean) => {
    updateConfigMutation.mutate({
      auto_execute_enabled: enabled,
    });
  };

  const handleNotificationToggle = (type: 'slack' | 'email', enabled: boolean) => {
    updateConfigMutation.mutate({
      notification_preferences: {
        ...config.notification_preferences,
        [`${type}_enabled`]: enabled,
      },
    });
  };

  // Safety configuration data
  const safetyConfig = safetyConfigData?.data || {
    dry_run_mode: false,
    confidence_threshold: 0.8,
    risk_tolerance: 'medium',
    auto_execute_permissions: {},
    emergency_stop_active: false,
  };

  const pendingApprovals = pendingApprovalsData?.data || [];
  const actionHistory = actionHistoryData?.data || [];
  const confidenceHistory = confidenceHistoryData?.data || [];

  // Safety handlers
  const handleSafetyConfigChange = (updates: any) => {
    updateSafetyConfigMutation.mutate(updates);
  };

  const handleDryRunTest = () => {
    const testActions = [
      { type: 'restart_pod', target: 'test-service' },
      { type: 'scale_deployment', replicas: 3 }
    ];
    dryRunMutation.mutate(testActions);
  };

  const handleApproval = (approvalId: string, action: 'approve' | 'reject', comments?: string) => {
    approvalMutation.mutate({ approvalId, action, comments });
  };

  const handleRollback = (actionId: string) => {
    rollbackMutation.mutate(actionId);
  };

  const getRiskLevelStats = () => {
    const stats = {
      low: { allowed: 0, restricted: 0 },
      medium: { allowed: 0, restricted: 0 },
      high: { allowed: 0, restricted: 0 },
    };

    Object.entries(RISK_ACTIONS).forEach(([level, actions]) => {
      const isRestricted = config.approval_required_for.includes(level as RiskLevel);
      stats[level as RiskLevel] = {
        allowed: isRestricted ? 0 : actions.length,
        restricted: isRestricted ? actions.length : 0,
      };
    });

    return stats;
  };

  if (isLoading) {
    return (
      <div className="flex-1 p-4 lg:p-8">
        <div className="animate-pulse space-y-4">
          <div className="h-8 bg-gray-200 rounded w-1/4"></div>
          <div className="grid gap-4">
            {[1, 2, 3].map((i) => (
              <div key={i} className="h-32 bg-gray-200 rounded"></div>
            ))}
          </div>
        </div>
      </div>
    );
  }

  const riskStats = getRiskLevelStats();

  return (
    <section className="flex-1 p-4 lg:p-8 space-y-6">
      <div className="flex items-center justify-between">
        <div>
          <h1 className="text-2xl font-bold">AI Agent Control Panel</h1>
          <p className="text-muted-foreground mt-1">
            Configure AI behavior, risk thresholds, and automation settings
          </p>
        </div>
        <Button
          variant={isEmergencyStopActive ? 'outline' : 'destructive'}
          size="lg"
          onClick={() => {
            if (isEmergencyStopActive) {
              setIsEmergencyStopActive(false);
              toast.success('AI agent resumed');
            } else {
              emergencyStopMutation.mutate();
            }
          }}
          disabled={emergencyStopMutation.isPending}
        >
          {isEmergencyStopActive ? (
            <>
              <PlayCircle className="h-5 w-5 mr-2" />
              Resume AI Agent
            </>
          ) : (
            <>
              <StopCircle className="h-5 w-5 mr-2" />
              Emergency Stop
            </>
          )}
        </Button>
      </div>

      {isEmergencyStopActive && (
        <Alert variant="destructive">
          <AlertTriangle className="h-4 w-4" />
          <AlertTitle>Emergency Stop Active</AlertTitle>
          <AlertDescription>
            All AI actions are currently halted. Click "Resume AI Agent" to restore normal operation.
          </AlertDescription>
        </Alert>
      )}

      {/* AI Mode Selection */}
      <Card>
        <CardHeader>
          <CardTitle>AI Operation Mode</CardTitle>
          <CardDescription>
            Select how autonomous the AI agent should be when responding to incidents
          </CardDescription>
        </CardHeader>
        <CardContent>
          <RadioGroup
            value={config.mode}
            onValueChange={(value) => handleModeChange(value as AIMode)}
          >
            <div className="grid gap-4">
              {AI_MODES.map((mode) => {
                const Icon = mode.icon;
                const isSelected = config.mode === mode.value;
                
                return (
                  <div
                    key={mode.value}
                    className={`relative rounded-lg border-2 p-4 cursor-pointer transition-all ${
                      isSelected 
                        ? `${mode.borderColor} ${mode.bgColor}` 
                        : 'border-gray-200 hover:border-gray-300'
                    }`}
                    onClick={() => handleModeChange(mode.value)}
                  >
                    <div className="flex items-start gap-4">
                      <RadioGroupItem
                        value={mode.value}
                        id={mode.value}
                        className="mt-1"
                      />
                      <div className={`p-2 rounded-lg ${mode.bgColor}`}>
                        <Icon className={`h-5 w-5 ${mode.color}`} />
                      </div>
                      <div className="flex-1">
                        <Label
                          htmlFor={mode.value}
                          className="text-base font-semibold cursor-pointer"
                        >
                          {mode.label}
                        </Label>
                        <p className="text-sm text-muted-foreground mt-1">
                          {mode.description}
                        </p>
                      </div>
                      {isSelected && (
                        <Badge variant="secondary">Active</Badge>
                      )}
                    </div>
                  </div>
                );
              })}
            </div>
          </RadioGroup>
        </CardContent>
      </Card>

      {/* Confidence and Risk Settings */}
      <div className="grid gap-6 lg:grid-cols-2">
        {/* Confidence Threshold */}
        <Card>
          <CardHeader>
            <CardTitle className="flex items-center gap-2">
              <Gauge className="h-5 w-5" />
              Confidence Threshold
            </CardTitle>
            <CardDescription>
              Only execute actions above this confidence score
            </CardDescription>
          </CardHeader>
          <CardContent>
            <div className="space-y-6">
              <div>
                <div className="flex items-center justify-between mb-4">
                  <span className="text-2xl font-bold">
                    {config.confidence_threshold}%
                  </span>
                  <Badge
                    variant={config.confidence_threshold >= 80 ? 'default' :
                             config.confidence_threshold >= 60 ? 'secondary' :
                             'destructive'}
                  >
                    {config.confidence_threshold >= 80 ? 'Conservative' :
                     config.confidence_threshold >= 60 ? 'Balanced' :
                     'Aggressive'}
                  </Badge>
                </div>
                <Slider
                  value={[config.confidence_threshold]}
                  onValueChange={handleConfidenceChange}
                  max={100}
                  min={0}
                  step={5}
                  className="w-full"
                />
                <div className="flex justify-between mt-2 text-xs text-muted-foreground">
                  <span>0% (Execute all)</span>
                  <span>100% (Very certain)</span>
                </div>
              </div>
              
              <Separator />
              
              <div className="space-y-3">
                <h4 className="text-sm font-medium">Confidence Guidelines</h4>
                <div className="space-y-2 text-sm">
                  <div className="flex items-center gap-2">
                    <div className="w-2 h-2 rounded-full bg-green-600"></div>
                    <span>80-100%: High confidence, minimal risk</span>
                  </div>
                  <div className="flex items-center gap-2">
                    <div className="w-2 h-2 rounded-full bg-yellow-600"></div>
                    <span>60-79%: Moderate confidence, some uncertainty</span>
                  </div>
                  <div className="flex items-center gap-2">
                    <div className="w-2 h-2 rounded-full bg-red-600"></div>
                    <span>Below 60%: Low confidence, high uncertainty</span>
                  </div>
                </div>
              </div>
            </div>
          </CardContent>
        </Card>

        {/* Risk Matrix Overview */}
        <Card>
          <CardHeader>
            <CardTitle className="flex items-center gap-2">
              <Shield className="h-5 w-5" />
              Risk Matrix Overview
            </CardTitle>
            <CardDescription>
              Current restrictions based on your selected mode
            </CardDescription>
          </CardHeader>
          <CardContent>
            <div className="space-y-4">
              {Object.entries(riskStats).map(([level, stats]) => (
                <div key={level} className="space-y-2">
                  <div className="flex items-center justify-between">
                    <div className="flex items-center gap-2">
                      <Badge
                        variant="outline"
                        className={
                          level === 'high' ? 'text-red-700 border-red-300' :
                          level === 'medium' ? 'text-yellow-700 border-yellow-300' :
                          'text-green-700 border-green-300'
                        }
                      >
                        {level} risk
                      </Badge>
                      <span className="text-sm font-medium capitalize">
                        {RISK_ACTIONS[level as RiskLevel].length} actions
                      </span>
                    </div>
                    <div className="flex items-center gap-2 text-sm">
                      {stats.allowed > 0 && (
                        <span className="flex items-center gap-1 text-green-600">
                          <CheckCircle className="h-3 w-3" />
                          {stats.allowed} auto
                        </span>
                      )}
                      {stats.restricted > 0 && (
                        <span className="flex items-center gap-1 text-yellow-600">
                          <Lock className="h-3 w-3" />
                          {stats.restricted} approval
                        </span>
                      )}
                    </div>
                  </div>
                  <Progress
                    value={(stats.allowed / (stats.allowed + stats.restricted)) * 100}
                    className="h-2"
                  />
                </div>
              ))}
            </div>

            <Alert className="mt-6">
              <Info className="h-4 w-4" />
              <AlertDescription>
                In <strong>{config.mode}</strong> mode, {
                  config.mode === 'yolo' 
                    ? 'all actions execute automatically' 
                    : config.mode === 'plan'
                    ? 'all actions require review'
                    : 'medium and high-risk actions require approval'
                }
              </AlertDescription>
            </Alert>
          </CardContent>
        </Card>
      </div>

      {/* Advanced Settings */}
      <Tabs defaultValue="automation" className="space-y-4">
        <TabsList className="grid w-full grid-cols-4">
          <TabsTrigger value="automation">Safety & Automation</TabsTrigger>
          <TabsTrigger value="risk-config">Risk Configuration</TabsTrigger>
          <TabsTrigger value="approvals">Approvals & History</TabsTrigger>
          <TabsTrigger value="notifications">Notifications</TabsTrigger>
        </TabsList>

        <TabsContent value="automation">
          <Card>
            <CardHeader>
              <CardTitle>Safety & Automation Settings</CardTitle>
              <CardDescription>
                Configure safety controls, confidence thresholds, and execution behavior
              </CardDescription>
            </CardHeader>
            <CardContent className="space-y-6">
              {/* Dry Run Mode */}
              <div className="flex items-center justify-between">
                <div className="space-y-1">
                  <Label htmlFor="dry-run-mode" className="text-base">
                    Dry Run Mode
                  </Label>
                  <p className="text-sm text-muted-foreground">
                    Simulate all actions without executing them
                  </p>
                </div>
                <Switch
                  id="dry-run-mode"
                  checked={safetyConfig.dry_run_mode}
                  onCheckedChange={(checked) => handleSafetyConfigChange({ dry_run_mode: checked })}
                />
              </div>

              <Separator />

              {/* Confidence Threshold */}
              <div className="space-y-4">
                <div className="flex items-center justify-between">
                  <Label className="text-base">Safety Confidence Threshold</Label>
                  <Badge variant={safetyConfig.confidence_threshold >= 0.8 ? 'default' : 'destructive'}>
                    {Math.round(safetyConfig.confidence_threshold * 100)}%
                  </Badge>
                </div>
                <Slider
                  value={[safetyConfig.confidence_threshold * 100]}
                  onValueChange={(value) => handleSafetyConfigChange({ confidence_threshold: value[0] / 100 })}
                  max={100}
                  min={0}
                  step={5}
                  className="w-full"
                />
                <div className="flex justify-between text-xs text-muted-foreground">
                  <span>0% (Execute all)</span>
                  <span>100% (Only high confidence)</span>
                </div>
              </div>

              <Separator />

              {/* Auto-execute Settings */}
              <div className="flex items-center justify-between">
                <div className="space-y-1">
                  <Label htmlFor="auto-execute" className="text-base">
                    Auto-execute approved actions
                  </Label>
                  <p className="text-sm text-muted-foreground">
                    Automatically execute actions that meet confidence threshold
                  </p>
                </div>
                <Switch
                  id="auto-execute"
                  checked={config.auto_execute_enabled}
                  onCheckedChange={handleAutoExecuteToggle}
                />
              </div>

              <Separator />

              {/* Safety Testing */}
              <div className="space-y-4">
                <h4 className="text-sm font-medium">Safety Testing</h4>
                <div className="space-y-3">
                  <Button
                    variant="outline"
                    onClick={handleDryRunTest}
                    disabled={dryRunMutation.isPending}
                    className="w-full"
                  >
                    <Terminal className="h-4 w-4 mr-2" />
                    Test Dry Run Simulation
                  </Button>
                  
                  {/* Show confidence score if available */}
                  {confidenceHistory.length > 0 && (
                    <div className="p-3 bg-blue-50 rounded-lg">
                      <div className="flex items-center gap-2 mb-2">
                        <Brain className="h-4 w-4 text-blue-600" />
                        <span className="text-sm font-medium">Latest Confidence Score</span>
                      </div>
                      <div className="text-2xl font-bold text-blue-600">
                        {Math.round(confidenceHistory[confidenceHistory.length - 1]?.confidence * 100 || 0)}%
                      </div>
                    </div>
                  )}
                </div>
              </div>

              <Separator />

              {/* Execution Preferences */}
              <div className="space-y-4">
                <h4 className="text-sm font-medium">Execution Preferences</h4>
                <div className="space-y-3">
                  <div className="flex items-center justify-between">
                    <Label htmlFor="batch-actions" className="text-sm">
                      Batch similar actions
                    </Label>
                    <Switch id="batch-actions" defaultChecked />
                  </div>
                  <div className="flex items-center justify-between">
                    <Label htmlFor="parallel-exec" className="text-sm">
                      Allow parallel execution
                    </Label>
                    <Switch id="parallel-exec" defaultChecked />
                  </div>
                </div>
              </div>
            </CardContent>
          </Card>
        </TabsContent>

        <TabsContent value="risk-config">
          <Card>
            <CardHeader>
              <CardTitle>Risk Configuration</CardTitle>
              <CardDescription>
                Define what actions fall into each risk category
              </CardDescription>
            </CardHeader>
            <CardContent>
              <div className="space-y-6">
                {Object.entries(RISK_ACTIONS).map(([level, actions]) => (
                  <div key={level} className="space-y-3">
                    <div className="flex items-center gap-2">
                      <Badge
                        variant="outline"
                        className={
                          level === 'high' ? 'text-red-700 border-red-300' :
                          level === 'medium' ? 'text-yellow-700 border-yellow-300' :
                          'text-green-700 border-green-300'
                        }
                      >
                        {level} risk
                      </Badge>
                      <span className="text-sm text-muted-foreground">
                        {config.approval_required_for.includes(level as RiskLevel) 
                          ? 'Requires approval' 
                          : 'Auto-execute allowed'}
                      </span>
                    </div>
                    <div className="pl-4 space-y-1">
                      {actions.map((action, idx) => (
                        <div key={idx} className="flex items-center gap-2 text-sm">
                          <div className="w-1.5 h-1.5 rounded-full bg-gray-400"></div>
                          <span>{action}</span>
                        </div>
                      ))}
                    </div>
                  </div>
                ))}
              </div>

              <div className="mt-6 flex justify-end">
                <Button variant="outline">
                  <Settings className="h-4 w-4 mr-2" />
                  Customize Risk Matrix
                </Button>
              </div>
            </CardContent>
          </Card>
        </TabsContent>

        <TabsContent value="notifications">
          <Card>
            <CardHeader>
              <CardTitle>Notification Preferences</CardTitle>
              <CardDescription>
                Configure how you want to be notified about AI actions
              </CardDescription>
            </CardHeader>
            <CardContent className="space-y-6">
              <div className="space-y-4">
                <div className="flex items-center justify-between">
                  <div className="flex items-center gap-3">
                    <div className="p-2 bg-purple-100 rounded-lg">
                      <svg className="h-5 w-5 text-purple-600" viewBox="0 0 24 24" fill="currentColor">
                        <path d="M14.82 4.26a10.14 10.14 0 0 0-.53 1.1 14.66 14.66 0 0 0-4.58 0 10.14 10.14 0 0 0-.53-1.1 16 16 0 0 0-4.13 1.3 17.33 17.33 0 0 0-3 11.59 16.6 16.6 0 0 0 5.07 2.59A12.89 12.89 0 0 0 8.23 18a9.65 9.65 0 0 1-1.71-.83 3.39 3.39 0 0 0 .42-.33 11.66 11.66 0 0 0 10.12 0q.21.18.42.33a10.84 10.84 0 0 1-1.71.84 12.41 12.41 0 0 0 1.08 1.78 16.44 16.44 0 0 0 5.06-2.59 17.22 17.22 0 0 0-3-11.59 16.09 16.09 0 0 0-4.09-1.35zM8.68 14.81a1.94 1.94 0 0 1-1.8-2 1.93 1.93 0 0 1 1.8-2 1.93 1.93 0 0 1 1.8 2 1.93 1.93 0 0 1-1.8 2zm6.64 0a1.94 1.94 0 0 1-1.8-2 1.93 1.93 0 0 1 1.8-2 1.92 1.92 0 0 1 1.8 2 1.92 1.92 0 0 1-1.8 2z"/>
                      </svg>
                    </div>
                    <div>
                      <Label htmlFor="slack-notifications" className="text-base">
                        Slack Notifications
                      </Label>
                      <p className="text-sm text-muted-foreground">
                        Send alerts to configured Slack channels
                      </p>
                    </div>
                  </div>
                  <Switch
                    id="slack-notifications"
                    checked={config.notification_preferences.slack_enabled}
                    onCheckedChange={(checked) => handleNotificationToggle('slack', checked)}
                  />
                </div>

                <div className="flex items-center justify-between">
                  <div className="flex items-center gap-3">
                    <div className="p-2 bg-blue-100 rounded-lg">
                      <Bell className="h-5 w-5 text-blue-600" />
                    </div>
                    <div>
                      <Label htmlFor="email-notifications" className="text-base">
                        Email Notifications
                      </Label>
                      <p className="text-sm text-muted-foreground">
                        Send alerts to team email addresses
                      </p>
                    </div>
                  </div>
                  <Switch
                    id="email-notifications"
                    checked={config.notification_preferences.email_enabled}
                    onCheckedChange={(checked) => handleNotificationToggle('email', checked)}
                  />
                </div>
              </div>

              <Separator />

              <div className="space-y-4">
                <h4 className="text-sm font-medium">Notification Events</h4>
                <div className="space-y-3">
                  <label className="flex items-center gap-2">
                    <input type="checkbox" defaultChecked className="rounded" />
                    <span className="text-sm">High-risk actions requiring approval</span>
                  </label>
                  <label className="flex items-center gap-2">
                    <input type="checkbox" defaultChecked className="rounded" />
                    <span className="text-sm">Actions that fail or encounter errors</span>
                  </label>
                  <label className="flex items-center gap-2">
                    <input type="checkbox" defaultChecked className="rounded" />
                    <span className="text-sm">Critical severity incidents</span>
                  </label>
                  <label className="flex items-center gap-2">
                    <input type="checkbox" className="rounded" />
                    <span className="text-sm">All AI agent activities</span>
                  </label>
                </div>
              </div>
            </CardContent>
          </Card>
        </TabsContent>

        <TabsContent value="approvals">
          <div className="grid gap-6 lg:grid-cols-2">
            {/* Pending Approvals */}
            <Card>
              <CardHeader>
                <CardTitle className="flex items-center gap-2">
                  <Bell className="h-5 w-5" />
                  Pending Approvals
                  {pendingApprovals.length > 0 && (
                    <Badge variant="destructive">{pendingApprovals.length}</Badge>
                  )}
                </CardTitle>
                <CardDescription>
                  Actions awaiting human approval
                </CardDescription>
              </CardHeader>
              <CardContent>
                {pendingApprovals.length === 0 ? (
                  <div className="text-center py-8 text-muted-foreground">
                    <CheckCircle className="h-12 w-12 mx-auto mb-4 text-green-600" />
                    <p>No pending approvals</p>
                  </div>
                ) : (
                  <div className="space-y-4">
                    {pendingApprovals.slice(0, 3).map((approval: any) => (
                      <div key={approval.id} className="border rounded-lg p-4">
                        <div className="flex items-center justify-between mb-2">
                          <Badge variant="outline">{approval.incident_id}</Badge>
                          <span className="text-xs text-muted-foreground">
                            {new Date(approval.requested_at).toLocaleTimeString()}
                          </span>
                        </div>
                        <div className="space-y-2">
                          <p className="text-sm font-medium">
                            Confidence: {Math.round(approval.confidence_score?.overall_confidence * 100 || 0)}%
                          </p>
                          <div className="flex gap-2">
                            <Button
                              size="sm"
                              onClick={() => handleApproval(approval.id, 'approve')}
                              disabled={approvalMutation.isPending}
                            >
                              <CheckCircle className="h-3 w-3 mr-1" />
                              Approve
                            </Button>
                            <Button
                              size="sm"
                              variant="outline"
                              onClick={() => handleApproval(approval.id, 'reject')}
                              disabled={approvalMutation.isPending}
                            >
                              <XCircle className="h-3 w-3 mr-1" />
                              Reject
                            </Button>
                          </div>
                        </div>
                      </div>
                    ))}
                  </div>
                )}
              </CardContent>
            </Card>

            {/* Action History & Rollbacks */}
            <Card>
              <CardHeader>
                <CardTitle className="flex items-center gap-2">
                  <RefreshCw className="h-5 w-5" />
                  Action History
                </CardTitle>
                <CardDescription>
                  Recent AI actions with rollback capability
                </CardDescription>
              </CardHeader>
              <CardContent>
                {actionHistory.length === 0 ? (
                  <div className="text-center py-8 text-muted-foreground">
                    <Activity className="h-12 w-12 mx-auto mb-4" />
                    <p>No actions executed yet</p>
                  </div>
                ) : (
                  <div className="space-y-4">
                    {actionHistory.slice(0, 5).map((action: any) => (
                      <div key={action.id} className="border rounded-lg p-4">
                        <div className="flex items-center justify-between mb-2">
                          <div className="flex items-center gap-2">
                            <Badge variant="secondary">{action.action_type}</Badge>
                            {action.rollback_executed && (
                              <Badge variant="outline">Rolled Back</Badge>
                            )}
                          </div>
                          <span className="text-xs text-muted-foreground">
                            {new Date(action.executed_at).toLocaleTimeString()}
                          </span>
                        </div>
                        {action.rollback_available && !action.rollback_executed && (
                          <Button
                            size="sm"
                            variant="outline"
                            onClick={() => handleRollback(action.id)}
                            disabled={rollbackMutation.isPending}
                          >
                            <RefreshCw className="h-3 w-3 mr-1" />
                            Rollback
                          </Button>
                        )}
                      </div>
                    ))}
                    
                    {/* Rollback Last Action Button */}
                    <div className="pt-4 border-t">
                      <Button
                        variant="destructive"
                        onClick={() => rollbackMutation.mutate('last')}
                        disabled={rollbackMutation.isPending || actionHistory.filter((a: any) => a.rollback_available && !a.rollback_executed).length === 0}
                        className="w-full"
                      >
                        <RefreshCw className="h-4 w-4 mr-2" />
                        Emergency Rollback Last Action
                      </Button>
                    </div>
                  </div>
                )}
              </CardContent>
            </Card>
          </div>
        </TabsContent>
      </Tabs>

      {/* Recent Configuration Changes */}
      <Card>
        <CardHeader>
          <CardTitle>Recent Configuration Changes</CardTitle>
          <CardDescription>
            Audit trail of AI agent configuration modifications
          </CardDescription>
        </CardHeader>
        <CardContent>
          <div className="space-y-4">
            <div className="flex items-start gap-3 text-sm">
              <RefreshCw className="h-4 w-4 text-blue-600 mt-0.5" />
              <div className="flex-1">
                <p className="font-medium">Mode changed to {config.mode}</p>
                <p className="text-muted-foreground">By current user • Just now</p>
              </div>
            </div>
            <div className="flex items-start gap-3 text-sm">
              <Settings className="h-4 w-4 text-gray-600 mt-0.5" />
              <div className="flex-1">
                <p className="font-medium">Confidence threshold updated to {config.confidence_threshold}%</p>
                <p className="text-muted-foreground">By current user • 2 minutes ago</p>
              </div>
            </div>
            <div className="flex items-start gap-3 text-sm">
              <Bell className="h-4 w-4 text-purple-600 mt-0.5" />
              <div className="flex-1">
                <p className="font-medium">Slack notifications enabled</p>
                <p className="text-muted-foreground">By admin • 1 hour ago</p>
              </div>
            </div>
          </div>
        </CardContent>
      </Card>
    </section>
  );
>>>>>>> 2c0aa2bb
}<|MERGE_RESOLUTION|>--- conflicted
+++ resolved
@@ -1,4 +1,3 @@
-<<<<<<< HEAD
 'use client';
 
 import { useState } from 'react';
@@ -109,6 +108,31 @@
     queryFn: () => apiClient.getAIConfig(),
   });
 
+  // Fetch safety config
+  const { data: safetyConfigData } = useQuery({
+    queryKey: queryKeys.safetyConfig,
+    queryFn: () => apiClient.getSafetyConfig(),
+  });
+
+  // Fetch pending approvals
+  const { data: pendingApprovalsData } = useQuery({
+    queryKey: queryKeys.pendingApprovals,
+    queryFn: () => apiClient.getPendingApprovals(),
+    refetchInterval: 5000, // Refresh every 5 seconds
+  });
+
+  // Fetch action history
+  const { data: actionHistoryData } = useQuery({
+    queryKey: queryKeys.actionHistory,
+    queryFn: () => apiClient.getActionHistory(),
+  });
+
+  // Fetch confidence history
+  const { data: confidenceHistoryData } = useQuery({
+    queryKey: queryKeys.confidenceHistory,
+    queryFn: () => apiClient.getConfidenceHistory(),
+  });
+
   const config = configData?.data || {
     mode: 'approval' as AIMode,
     confidence_threshold: 70,
@@ -131,6 +155,14 @@
     },
   });
 
+  const updateSafetyConfigMutation = useMutation({
+    mutationFn: (updates: any) => apiClient.updateSafetyConfig(updates),
+    onSuccess: () => {
+      queryClient.invalidateQueries({ queryKey: queryKeys.safetyConfig });
+      toast.success('Safety configuration updated');
+    },
+  });
+
   const emergencyStopMutation = useMutation({
     mutationFn: () => apiClient.emergencyStop(),
     onSuccess: () => {
@@ -138,6 +170,34 @@
       toast.error('Emergency stop activated', {
         description: 'All AI actions have been halted',
       });
+    },
+  });
+
+  const dryRunMutation = useMutation({
+    mutationFn: (actionPlan: any[]) => apiClient.executeDryRun(actionPlan),
+    onSuccess: (result) => {
+      toast.success('Dry run completed', {
+        description: `Simulated ${result.data?.length || 0} actions`,
+      });
+    },
+  });
+
+  const rollbackMutation = useMutation({
+    mutationFn: (actionId: string) => apiClient.rollbackAction(actionId),
+    onSuccess: () => {
+      queryClient.invalidateQueries({ queryKey: queryKeys.actionHistory });
+      toast.success('Action rolled back successfully');
+    },
+  });
+
+  const approvalMutation = useMutation({
+    mutationFn: ({ approvalId, action, comments }: { approvalId: string; action: 'approve' | 'reject'; comments?: string }) => 
+      action === 'approve' 
+        ? apiClient.approveAction(approvalId, comments)
+        : apiClient.rejectAction(approvalId, comments),
+    onSuccess: () => {
+      queryClient.invalidateQueries({ queryKey: queryKeys.pendingApprovals });
+      toast.success('Approval processed');
     },
   });
 
@@ -181,6 +241,40 @@
         [`${type}_enabled`]: enabled,
       },
     });
+  };
+
+  // Safety configuration data
+  const safetyConfig = safetyConfigData?.data || {
+    dry_run_mode: false,
+    confidence_threshold: 0.8,
+    risk_tolerance: 'medium',
+    auto_execute_permissions: {},
+    emergency_stop_active: false,
+  };
+
+  const pendingApprovals = pendingApprovalsData?.data || [];
+  const actionHistory = actionHistoryData?.data || [];
+  const confidenceHistory = confidenceHistoryData?.data || [];
+
+  // Safety handlers
+  const handleSafetyConfigChange = (updates: any) => {
+    updateSafetyConfigMutation.mutate(updates);
+  };
+
+  const handleDryRunTest = () => {
+    const testActions = [
+      { type: 'restart_pod', target: 'test-service' },
+      { type: 'scale_deployment', replicas: 3 }
+    ];
+    dryRunMutation.mutate(testActions);
+  };
+
+  const handleApproval = (approvalId: string, action: 'approve' | 'reject', comments?: string) => {
+    approvalMutation.mutate({ approvalId, action, comments });
+  };
+
+  const handleRollback = (actionId: string) => {
+    rollbackMutation.mutate(actionId);
   };
 
   const getRiskLevelStats = () => {
@@ -463,796 +557,6 @@
 
       {/* Advanced Settings */}
       <Tabs defaultValue="automation" className="space-y-4">
-        <TabsList className="grid w-full grid-cols-3">
-          <TabsTrigger value="automation">Automation</TabsTrigger>
-          <TabsTrigger value="risk-config">Risk Configuration</TabsTrigger>
-          <TabsTrigger value="notifications">Notifications</TabsTrigger>
-        </TabsList>
-
-        <TabsContent value="automation">
-          <Card>
-            <CardHeader>
-              <CardTitle>Automation Settings</CardTitle>
-              <CardDescription>
-                Configure automatic execution and behavior settings
-              </CardDescription>
-            </CardHeader>
-            <CardContent className="space-y-6">
-              <div className="flex items-center justify-between">
-                <div className="space-y-1">
-                  <Label htmlFor="auto-execute" className="text-base">
-                    Auto-execute approved actions
-                  </Label>
-                  <p className="text-sm text-muted-foreground">
-                    Automatically execute actions that meet confidence threshold
-                  </p>
-                </div>
-                <Switch
-                  id="auto-execute"
-                  checked={config.auto_execute_enabled}
-                  onCheckedChange={handleAutoExecuteToggle}
-                />
-              </div>
-
-              <Separator />
-
-              <div className="space-y-4">
-                <h4 className="text-sm font-medium">Execution Preferences</h4>
-                <div className="space-y-3">
-                  <div className="flex items-center justify-between">
-                    <Label htmlFor="batch-actions" className="text-sm">
-                      Batch similar actions
-                    </Label>
-                    <Switch id="batch-actions" defaultChecked />
-                  </div>
-                  <div className="flex items-center justify-between">
-                    <Label htmlFor="parallel-exec" className="text-sm">
-                      Allow parallel execution
-                    </Label>
-                    <Switch id="parallel-exec" defaultChecked />
-                  </div>
-                  <div className="flex items-center justify-between">
-                    <Label htmlFor="dry-run" className="text-sm">
-                      Enable dry-run for high-risk actions
-                    </Label>
-                    <Switch id="dry-run" defaultChecked />
-                  </div>
-                </div>
-              </div>
-            </CardContent>
-          </Card>
-        </TabsContent>
-
-        <TabsContent value="risk-config">
-          <Card>
-            <CardHeader>
-              <CardTitle>Risk Configuration</CardTitle>
-              <CardDescription>
-                Define what actions fall into each risk category
-              </CardDescription>
-            </CardHeader>
-            <CardContent>
-              <div className="space-y-6">
-                {Object.entries(RISK_ACTIONS).map(([level, actions]) => (
-                  <div key={level} className="space-y-3">
-                    <div className="flex items-center gap-2">
-                      <Badge
-                        variant="outline"
-                        className={
-                          level === 'high' ? 'text-red-700 border-red-300' :
-                          level === 'medium' ? 'text-yellow-700 border-yellow-300' :
-                          'text-green-700 border-green-300'
-                        }
-                      >
-                        {level} risk
-                      </Badge>
-                      <span className="text-sm text-muted-foreground">
-                        {config.approval_required_for.includes(level as RiskLevel) 
-                          ? 'Requires approval' 
-                          : 'Auto-execute allowed'}
-                      </span>
-                    </div>
-                    <div className="pl-4 space-y-1">
-                      {actions.map((action, idx) => (
-                        <div key={idx} className="flex items-center gap-2 text-sm">
-                          <div className="w-1.5 h-1.5 rounded-full bg-gray-400"></div>
-                          <span>{action}</span>
-                        </div>
-                      ))}
-                    </div>
-                  </div>
-                ))}
-              </div>
-
-              <div className="mt-6 flex justify-end">
-                <Button variant="outline">
-                  <Settings className="h-4 w-4 mr-2" />
-                  Customize Risk Matrix
-                </Button>
-              </div>
-            </CardContent>
-          </Card>
-        </TabsContent>
-
-        <TabsContent value="notifications">
-          <Card>
-            <CardHeader>
-              <CardTitle>Notification Preferences</CardTitle>
-              <CardDescription>
-                Configure how you want to be notified about AI actions
-              </CardDescription>
-            </CardHeader>
-            <CardContent className="space-y-6">
-              <div className="space-y-4">
-                <div className="flex items-center justify-between">
-                  <div className="flex items-center gap-3">
-                    <div className="p-2 bg-purple-100 rounded-lg">
-                      <svg className="h-5 w-5 text-purple-600" viewBox="0 0 24 24" fill="currentColor">
-                        <path d="M14.82 4.26a10.14 10.14 0 0 0-.53 1.1 14.66 14.66 0 0 0-4.58 0 10.14 10.14 0 0 0-.53-1.1 16 16 0 0 0-4.13 1.3 17.33 17.33 0 0 0-3 11.59 16.6 16.6 0 0 0 5.07 2.59A12.89 12.89 0 0 0 8.23 18a9.65 9.65 0 0 1-1.71-.83 3.39 3.39 0 0 0 .42-.33 11.66 11.66 0 0 0 10.12 0q.21.18.42.33a10.84 10.84 0 0 1-1.71.84 12.41 12.41 0 0 0 1.08 1.78 16.44 16.44 0 0 0 5.06-2.59 17.22 17.22 0 0 0-3-11.59 16.09 16.09 0 0 0-4.09-1.35zM8.68 14.81a1.94 1.94 0 0 1-1.8-2 1.93 1.93 0 0 1 1.8-2 1.93 1.93 0 0 1 1.8 2 1.93 1.93 0 0 1-1.8 2zm6.64 0a1.94 1.94 0 0 1-1.8-2 1.93 1.93 0 0 1 1.8-2 1.92 1.92 0 0 1 1.8 2 1.92 1.92 0 0 1-1.8 2z"/>
-                      </svg>
-                    </div>
-                    <div>
-                      <Label htmlFor="slack-notifications" className="text-base">
-                        Slack Notifications
-                      </Label>
-                      <p className="text-sm text-muted-foreground">
-                        Send alerts to configured Slack channels
-                      </p>
-                    </div>
-                  </div>
-                  <Switch
-                    id="slack-notifications"
-                    checked={config.notification_preferences.slack_enabled}
-                    onCheckedChange={(checked) => handleNotificationToggle('slack', checked)}
-                  />
-                </div>
-
-                <div className="flex items-center justify-between">
-                  <div className="flex items-center gap-3">
-                    <div className="p-2 bg-blue-100 rounded-lg">
-                      <Bell className="h-5 w-5 text-blue-600" />
-                    </div>
-                    <div>
-                      <Label htmlFor="email-notifications" className="text-base">
-                        Email Notifications
-                      </Label>
-                      <p className="text-sm text-muted-foreground">
-                        Send alerts to team email addresses
-                      </p>
-                    </div>
-                  </div>
-                  <Switch
-                    id="email-notifications"
-                    checked={config.notification_preferences.email_enabled}
-                    onCheckedChange={(checked) => handleNotificationToggle('email', checked)}
-                  />
-                </div>
-              </div>
-
-              <Separator />
-
-              <div className="space-y-4">
-                <h4 className="text-sm font-medium">Notification Events</h4>
-                <div className="space-y-3">
-                  <label className="flex items-center gap-2">
-                    <input type="checkbox" defaultChecked className="rounded" />
-                    <span className="text-sm">High-risk actions requiring approval</span>
-                  </label>
-                  <label className="flex items-center gap-2">
-                    <input type="checkbox" defaultChecked className="rounded" />
-                    <span className="text-sm">Actions that fail or encounter errors</span>
-                  </label>
-                  <label className="flex items-center gap-2">
-                    <input type="checkbox" defaultChecked className="rounded" />
-                    <span className="text-sm">Critical severity incidents</span>
-                  </label>
-                  <label className="flex items-center gap-2">
-                    <input type="checkbox" className="rounded" />
-                    <span className="text-sm">All AI agent activities</span>
-                  </label>
-                </div>
-              </div>
-            </CardContent>
-          </Card>
-        </TabsContent>
-      </Tabs>
-
-      {/* Recent Configuration Changes */}
-      <Card>
-        <CardHeader>
-          <CardTitle>Recent Configuration Changes</CardTitle>
-          <CardDescription>
-            Audit trail of AI agent configuration modifications
-          </CardDescription>
-        </CardHeader>
-        <CardContent>
-          <div className="space-y-4">
-            <div className="flex items-start gap-3 text-sm">
-              <RefreshCw className="h-4 w-4 text-blue-600 mt-0.5" />
-              <div className="flex-1">
-                <p className="font-medium">Mode changed to {config.mode}</p>
-                <p className="text-muted-foreground">By current user • Just now</p>
-              </div>
-            </div>
-            <div className="flex items-start gap-3 text-sm">
-              <Settings className="h-4 w-4 text-gray-600 mt-0.5" />
-              <div className="flex-1">
-                <p className="font-medium">Confidence threshold updated to {config.confidence_threshold}%</p>
-                <p className="text-muted-foreground">By current user • 2 minutes ago</p>
-              </div>
-            </div>
-            <div className="flex items-start gap-3 text-sm">
-              <Bell className="h-4 w-4 text-purple-600 mt-0.5" />
-              <div className="flex-1">
-                <p className="font-medium">Slack notifications enabled</p>
-                <p className="text-muted-foreground">By admin • 1 hour ago</p>
-              </div>
-            </div>
-          </div>
-        </CardContent>
-      </Card>
-    </section>
-  );
-=======
-'use client';
-
-import { useState } from 'react';
-import { useQuery, useMutation, useQueryClient } from '@tanstack/react-query';
-import {
-  Card,
-  CardContent,
-  CardHeader,
-  CardTitle,
-  CardDescription,
-} from '@/components/ui/card';
-import { Button } from '@/components/ui/button';
-import { Badge } from '@/components/ui/badge';
-import { Label } from '@/components/ui/label';
-import { Switch } from '@/components/ui/switch';
-import { Slider } from '@/components/ui/slider';
-import { Tabs, TabsContent, TabsList, TabsTrigger } from '@/components/ui/tabs';
-import { RadioGroup, RadioGroupItem } from '@/components/ui/radio-group';
-import { Alert, AlertDescription, AlertTitle } from '@/components/ui/alert';
-import { Separator } from '@/components/ui/separator';
-import { Progress } from '@/components/ui/progress';
-import { 
-  Bot, 
-  Shield, 
-  Zap, 
-  AlertTriangle, 
-  CheckCircle,
-  XCircle,
-  Settings,
-  Activity,
-  Brain,
-  Lock,
-  Unlock,
-  Info,
-  StopCircle,
-  PlayCircle,
-  RefreshCw,
-  Terminal,
-  Gauge,
-  FileText,
-  Bell
-} from 'lucide-react';
-import { toast } from 'sonner';
-import { apiClient, queryKeys } from '@/lib/api-client';
-import { AIAgentConfig, AIMode, RiskLevel } from '@/lib/types';
-
-const AI_MODES = [
-  {
-    value: 'yolo' as AIMode,
-    label: 'YOLO Mode',
-    description: 'Fully autonomous - AI executes all actions without approval',
-    icon: Zap,
-    color: 'text-red-600',
-    bgColor: 'bg-red-50',
-    borderColor: 'border-red-300',
-  },
-  {
-    value: 'plan' as AIMode,
-    label: 'Plan Mode',
-    description: 'AI creates action plans but waits for review before execution',
-    icon: FileText,
-    color: 'text-yellow-600',
-    bgColor: 'bg-yellow-50',
-    borderColor: 'border-yellow-300',
-  },
-  {
-    value: 'approval' as AIMode,
-    label: 'Approval Mode',
-    description: 'AI requires explicit approval for medium and high-risk actions',
-    icon: Lock,
-    color: 'text-blue-600',
-    bgColor: 'bg-blue-50',
-    borderColor: 'border-blue-300',
-  },
-];
-
-const RISK_ACTIONS = {
-  low: [
-    'Read metrics and logs',
-    'Query monitoring systems',
-    'Generate reports',
-    'Send notifications',
-    'Update incident status',
-  ],
-  medium: [
-    'Restart services',
-    'Scale deployments',
-    'Clear caches',
-    'Rotate credentials',
-    'Update configurations',
-  ],
-  high: [
-    'Delete resources',
-    'Modify production data',
-    'Change security settings',
-    'Perform database operations',
-    'Execute custom scripts',
-  ],
-};
-
-export default function AIControlPage() {
-  const [isEmergencyStopActive, setIsEmergencyStopActive] = useState(false);
-  const queryClient = useQueryClient();
-
-  // Fetch AI config
-  const { data: configData, isLoading } = useQuery({
-    queryKey: queryKeys.aiConfig,
-    queryFn: () => apiClient.getAIConfig(),
-  });
-
-  // Fetch safety config
-  const { data: safetyConfigData } = useQuery({
-    queryKey: queryKeys.safetyConfig,
-    queryFn: () => apiClient.getSafetyConfig(),
-  });
-
-  // Fetch pending approvals
-  const { data: pendingApprovalsData } = useQuery({
-    queryKey: queryKeys.pendingApprovals,
-    queryFn: () => apiClient.getPendingApprovals(),
-    refetchInterval: 5000, // Refresh every 5 seconds
-  });
-
-  // Fetch action history
-  const { data: actionHistoryData } = useQuery({
-    queryKey: queryKeys.actionHistory,
-    queryFn: () => apiClient.getActionHistory(),
-  });
-
-  // Fetch confidence history
-  const { data: confidenceHistoryData } = useQuery({
-    queryKey: queryKeys.confidenceHistory,
-    queryFn: () => apiClient.getConfidenceHistory(),
-  });
-
-  const config = configData?.data || {
-    mode: 'approval' as AIMode,
-    confidence_threshold: 70,
-    risk_matrix: RISK_ACTIONS,
-    auto_execute_enabled: true,
-    approval_required_for: ['medium', 'high'] as RiskLevel[],
-    notification_preferences: {
-      slack_enabled: true,
-      email_enabled: false,
-      channels: [],
-    },
-  };
-
-  // Mutations
-  const updateConfigMutation = useMutation({
-    mutationFn: (updates: Partial<AIAgentConfig>) => apiClient.updateAIConfig(updates),
-    onSuccess: () => {
-      queryClient.invalidateQueries({ queryKey: queryKeys.aiConfig });
-      toast.success('AI agent configuration updated');
-    },
-  });
-
-  const updateSafetyConfigMutation = useMutation({
-    mutationFn: (updates: any) => apiClient.updateSafetyConfig(updates),
-    onSuccess: () => {
-      queryClient.invalidateQueries({ queryKey: queryKeys.safetyConfig });
-      toast.success('Safety configuration updated');
-    },
-  });
-
-  const emergencyStopMutation = useMutation({
-    mutationFn: () => apiClient.emergencyStop(),
-    onSuccess: () => {
-      setIsEmergencyStopActive(true);
-      toast.error('Emergency stop activated', {
-        description: 'All AI actions have been halted',
-      });
-    },
-  });
-
-  const dryRunMutation = useMutation({
-    mutationFn: (actionPlan: any[]) => apiClient.executeDryRun(actionPlan),
-    onSuccess: (result) => {
-      toast.success('Dry run completed', {
-        description: `Simulated ${result.data?.length || 0} actions`,
-      });
-    },
-  });
-
-  const rollbackMutation = useMutation({
-    mutationFn: (actionId: string) => apiClient.rollbackAction(actionId),
-    onSuccess: () => {
-      queryClient.invalidateQueries({ queryKey: queryKeys.actionHistory });
-      toast.success('Action rolled back successfully');
-    },
-  });
-
-  const approvalMutation = useMutation({
-    mutationFn: ({ approvalId, action, comments }: { approvalId: string; action: 'approve' | 'reject'; comments?: string }) => 
-      action === 'approve' 
-        ? apiClient.approveAction(approvalId, comments)
-        : apiClient.rejectAction(approvalId, comments),
-    onSuccess: () => {
-      queryClient.invalidateQueries({ queryKey: queryKeys.pendingApprovals });
-      toast.success('Approval processed');
-    },
-  });
-
-  const handleModeChange = (mode: AIMode) => {
-    let approvalRequired: RiskLevel[] = [];
-    
-    switch (mode) {
-      case 'yolo':
-        approvalRequired = [];
-        break;
-      case 'plan':
-        approvalRequired = ['low', 'medium', 'high'];
-        break;
-      case 'approval':
-        approvalRequired = ['medium', 'high'];
-        break;
-    }
-
-    updateConfigMutation.mutate({
-      mode,
-      approval_required_for: approvalRequired,
-    });
-  };
-
-  const handleConfidenceChange = (value: number[]) => {
-    updateConfigMutation.mutate({
-      confidence_threshold: value[0],
-    });
-  };
-
-  const handleAutoExecuteToggle = (enabled: boolean) => {
-    updateConfigMutation.mutate({
-      auto_execute_enabled: enabled,
-    });
-  };
-
-  const handleNotificationToggle = (type: 'slack' | 'email', enabled: boolean) => {
-    updateConfigMutation.mutate({
-      notification_preferences: {
-        ...config.notification_preferences,
-        [`${type}_enabled`]: enabled,
-      },
-    });
-  };
-
-  // Safety configuration data
-  const safetyConfig = safetyConfigData?.data || {
-    dry_run_mode: false,
-    confidence_threshold: 0.8,
-    risk_tolerance: 'medium',
-    auto_execute_permissions: {},
-    emergency_stop_active: false,
-  };
-
-  const pendingApprovals = pendingApprovalsData?.data || [];
-  const actionHistory = actionHistoryData?.data || [];
-  const confidenceHistory = confidenceHistoryData?.data || [];
-
-  // Safety handlers
-  const handleSafetyConfigChange = (updates: any) => {
-    updateSafetyConfigMutation.mutate(updates);
-  };
-
-  const handleDryRunTest = () => {
-    const testActions = [
-      { type: 'restart_pod', target: 'test-service' },
-      { type: 'scale_deployment', replicas: 3 }
-    ];
-    dryRunMutation.mutate(testActions);
-  };
-
-  const handleApproval = (approvalId: string, action: 'approve' | 'reject', comments?: string) => {
-    approvalMutation.mutate({ approvalId, action, comments });
-  };
-
-  const handleRollback = (actionId: string) => {
-    rollbackMutation.mutate(actionId);
-  };
-
-  const getRiskLevelStats = () => {
-    const stats = {
-      low: { allowed: 0, restricted: 0 },
-      medium: { allowed: 0, restricted: 0 },
-      high: { allowed: 0, restricted: 0 },
-    };
-
-    Object.entries(RISK_ACTIONS).forEach(([level, actions]) => {
-      const isRestricted = config.approval_required_for.includes(level as RiskLevel);
-      stats[level as RiskLevel] = {
-        allowed: isRestricted ? 0 : actions.length,
-        restricted: isRestricted ? actions.length : 0,
-      };
-    });
-
-    return stats;
-  };
-
-  if (isLoading) {
-    return (
-      <div className="flex-1 p-4 lg:p-8">
-        <div className="animate-pulse space-y-4">
-          <div className="h-8 bg-gray-200 rounded w-1/4"></div>
-          <div className="grid gap-4">
-            {[1, 2, 3].map((i) => (
-              <div key={i} className="h-32 bg-gray-200 rounded"></div>
-            ))}
-          </div>
-        </div>
-      </div>
-    );
-  }
-
-  const riskStats = getRiskLevelStats();
-
-  return (
-    <section className="flex-1 p-4 lg:p-8 space-y-6">
-      <div className="flex items-center justify-between">
-        <div>
-          <h1 className="text-2xl font-bold">AI Agent Control Panel</h1>
-          <p className="text-muted-foreground mt-1">
-            Configure AI behavior, risk thresholds, and automation settings
-          </p>
-        </div>
-        <Button
-          variant={isEmergencyStopActive ? 'outline' : 'destructive'}
-          size="lg"
-          onClick={() => {
-            if (isEmergencyStopActive) {
-              setIsEmergencyStopActive(false);
-              toast.success('AI agent resumed');
-            } else {
-              emergencyStopMutation.mutate();
-            }
-          }}
-          disabled={emergencyStopMutation.isPending}
-        >
-          {isEmergencyStopActive ? (
-            <>
-              <PlayCircle className="h-5 w-5 mr-2" />
-              Resume AI Agent
-            </>
-          ) : (
-            <>
-              <StopCircle className="h-5 w-5 mr-2" />
-              Emergency Stop
-            </>
-          )}
-        </Button>
-      </div>
-
-      {isEmergencyStopActive && (
-        <Alert variant="destructive">
-          <AlertTriangle className="h-4 w-4" />
-          <AlertTitle>Emergency Stop Active</AlertTitle>
-          <AlertDescription>
-            All AI actions are currently halted. Click "Resume AI Agent" to restore normal operation.
-          </AlertDescription>
-        </Alert>
-      )}
-
-      {/* AI Mode Selection */}
-      <Card>
-        <CardHeader>
-          <CardTitle>AI Operation Mode</CardTitle>
-          <CardDescription>
-            Select how autonomous the AI agent should be when responding to incidents
-          </CardDescription>
-        </CardHeader>
-        <CardContent>
-          <RadioGroup
-            value={config.mode}
-            onValueChange={(value) => handleModeChange(value as AIMode)}
-          >
-            <div className="grid gap-4">
-              {AI_MODES.map((mode) => {
-                const Icon = mode.icon;
-                const isSelected = config.mode === mode.value;
-                
-                return (
-                  <div
-                    key={mode.value}
-                    className={`relative rounded-lg border-2 p-4 cursor-pointer transition-all ${
-                      isSelected 
-                        ? `${mode.borderColor} ${mode.bgColor}` 
-                        : 'border-gray-200 hover:border-gray-300'
-                    }`}
-                    onClick={() => handleModeChange(mode.value)}
-                  >
-                    <div className="flex items-start gap-4">
-                      <RadioGroupItem
-                        value={mode.value}
-                        id={mode.value}
-                        className="mt-1"
-                      />
-                      <div className={`p-2 rounded-lg ${mode.bgColor}`}>
-                        <Icon className={`h-5 w-5 ${mode.color}`} />
-                      </div>
-                      <div className="flex-1">
-                        <Label
-                          htmlFor={mode.value}
-                          className="text-base font-semibold cursor-pointer"
-                        >
-                          {mode.label}
-                        </Label>
-                        <p className="text-sm text-muted-foreground mt-1">
-                          {mode.description}
-                        </p>
-                      </div>
-                      {isSelected && (
-                        <Badge variant="secondary">Active</Badge>
-                      )}
-                    </div>
-                  </div>
-                );
-              })}
-            </div>
-          </RadioGroup>
-        </CardContent>
-      </Card>
-
-      {/* Confidence and Risk Settings */}
-      <div className="grid gap-6 lg:grid-cols-2">
-        {/* Confidence Threshold */}
-        <Card>
-          <CardHeader>
-            <CardTitle className="flex items-center gap-2">
-              <Gauge className="h-5 w-5" />
-              Confidence Threshold
-            </CardTitle>
-            <CardDescription>
-              Only execute actions above this confidence score
-            </CardDescription>
-          </CardHeader>
-          <CardContent>
-            <div className="space-y-6">
-              <div>
-                <div className="flex items-center justify-between mb-4">
-                  <span className="text-2xl font-bold">
-                    {config.confidence_threshold}%
-                  </span>
-                  <Badge
-                    variant={config.confidence_threshold >= 80 ? 'default' :
-                             config.confidence_threshold >= 60 ? 'secondary' :
-                             'destructive'}
-                  >
-                    {config.confidence_threshold >= 80 ? 'Conservative' :
-                     config.confidence_threshold >= 60 ? 'Balanced' :
-                     'Aggressive'}
-                  </Badge>
-                </div>
-                <Slider
-                  value={[config.confidence_threshold]}
-                  onValueChange={handleConfidenceChange}
-                  max={100}
-                  min={0}
-                  step={5}
-                  className="w-full"
-                />
-                <div className="flex justify-between mt-2 text-xs text-muted-foreground">
-                  <span>0% (Execute all)</span>
-                  <span>100% (Very certain)</span>
-                </div>
-              </div>
-              
-              <Separator />
-              
-              <div className="space-y-3">
-                <h4 className="text-sm font-medium">Confidence Guidelines</h4>
-                <div className="space-y-2 text-sm">
-                  <div className="flex items-center gap-2">
-                    <div className="w-2 h-2 rounded-full bg-green-600"></div>
-                    <span>80-100%: High confidence, minimal risk</span>
-                  </div>
-                  <div className="flex items-center gap-2">
-                    <div className="w-2 h-2 rounded-full bg-yellow-600"></div>
-                    <span>60-79%: Moderate confidence, some uncertainty</span>
-                  </div>
-                  <div className="flex items-center gap-2">
-                    <div className="w-2 h-2 rounded-full bg-red-600"></div>
-                    <span>Below 60%: Low confidence, high uncertainty</span>
-                  </div>
-                </div>
-              </div>
-            </div>
-          </CardContent>
-        </Card>
-
-        {/* Risk Matrix Overview */}
-        <Card>
-          <CardHeader>
-            <CardTitle className="flex items-center gap-2">
-              <Shield className="h-5 w-5" />
-              Risk Matrix Overview
-            </CardTitle>
-            <CardDescription>
-              Current restrictions based on your selected mode
-            </CardDescription>
-          </CardHeader>
-          <CardContent>
-            <div className="space-y-4">
-              {Object.entries(riskStats).map(([level, stats]) => (
-                <div key={level} className="space-y-2">
-                  <div className="flex items-center justify-between">
-                    <div className="flex items-center gap-2">
-                      <Badge
-                        variant="outline"
-                        className={
-                          level === 'high' ? 'text-red-700 border-red-300' :
-                          level === 'medium' ? 'text-yellow-700 border-yellow-300' :
-                          'text-green-700 border-green-300'
-                        }
-                      >
-                        {level} risk
-                      </Badge>
-                      <span className="text-sm font-medium capitalize">
-                        {RISK_ACTIONS[level as RiskLevel].length} actions
-                      </span>
-                    </div>
-                    <div className="flex items-center gap-2 text-sm">
-                      {stats.allowed > 0 && (
-                        <span className="flex items-center gap-1 text-green-600">
-                          <CheckCircle className="h-3 w-3" />
-                          {stats.allowed} auto
-                        </span>
-                      )}
-                      {stats.restricted > 0 && (
-                        <span className="flex items-center gap-1 text-yellow-600">
-                          <Lock className="h-3 w-3" />
-                          {stats.restricted} approval
-                        </span>
-                      )}
-                    </div>
-                  </div>
-                  <Progress
-                    value={(stats.allowed / (stats.allowed + stats.restricted)) * 100}
-                    className="h-2"
-                  />
-                </div>
-              ))}
-            </div>
-
-            <Alert className="mt-6">
-              <Info className="h-4 w-4" />
-              <AlertDescription>
-                In <strong>{config.mode}</strong> mode, {
-                  config.mode === 'yolo' 
-                    ? 'all actions execute automatically' 
-                    : config.mode === 'plan'
-                    ? 'all actions require review'
-                    : 'medium and high-risk actions require approval'
-                }
-              </AlertDescription>
-            </Alert>
-          </CardContent>
-        </Card>
-      </div>
-
-      {/* Advanced Settings */}
-      <Tabs defaultValue="automation" className="space-y-4">
         <TabsList className="grid w-full grid-cols-4">
           <TabsTrigger value="automation">Safety & Automation</TabsTrigger>
           <TabsTrigger value="risk-config">Risk Configuration</TabsTrigger>
@@ -1682,5 +986,4 @@
       </Card>
     </section>
   );
->>>>>>> 2c0aa2bb
 }