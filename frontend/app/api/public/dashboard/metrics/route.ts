--- conflicted
+++ resolved
@@ -1,39 +1,3 @@
-<<<<<<< HEAD
-import { NextRequest, NextResponse } from 'next/server';
-import { getDashboardMetrics } from '@/lib/db/dashboard-queries';
-import { db } from '@/lib/db/drizzle';
-import { teams } from '@/lib/db/schema';
-import { eq } from 'drizzle-orm';
-
-// Public endpoint for dashboard metrics - no auth required
-export async function GET(request: NextRequest) {
-  try {
-    // Get default team
-    const defaultTeam = await db.select().from(teams).where(eq(teams.name, 'Default Team')).limit(1);
-    
-    let teamId: number;
-    if (defaultTeam.length === 0) {
-      // Create default team if not exists
-      const newTeam = await db.insert(teams).values({
-        name: 'Default Team',
-        subscriptionStatus: 'trial',
-      }).returning();
-      teamId = newTeam[0].id;
-    } else {
-      teamId = defaultTeam[0].id;
-    }
-
-    const metrics = await getDashboardMetrics(teamId);
-    
-    return NextResponse.json(metrics);
-  } catch (error) {
-    console.error('Error fetching dashboard metrics:', error);
-    return NextResponse.json(
-      { error: 'Failed to fetch dashboard metrics' },
-      { status: 500 }
-    );
-  }
-=======
 import { NextRequest, NextResponse } from 'next/server';
 import { getDashboardMetrics } from '@/lib/db/dashboard-queries';
 import { getDb } from '@/lib/db';
@@ -69,5 +33,4 @@
       { status: 500 }
     );
   }
->>>>>>> 2c3562c4
 }