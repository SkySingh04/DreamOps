--- conflicted
+++ resolved
@@ -1,35 +1,19 @@
-<<<<<<< HEAD
-# This is an example of your .env file format, which pnpm db:setup will create.
-# Note: this must be .env, not .env.local, without further configuration changes.
-POSTGRES_URL=postgresql://***
-STRIPE_SECRET_KEY=sk_test_***
-STRIPE_WEBHOOK_SECRET=whsec_***
-BASE_URL=http://localhost:3000
-AUTH_SECRET=***
-
-# Backend API Configuration
-NEXT_PUBLIC_API_URL=http://localhost:8000
-
-# Kubernetes Configuration (for chaos engineering)
-# KUBECONFIG=/Users/your-username/.kube/config  # Optional: defaults to ~/.kube/config
-AWS_PROFILE=burner  # Your AWS profile name
-=======
-# This is an example of your .env file format, which pnpm db:setup will create.
-# Note: this must be .env, not .env.local, without further configuration changes.
-POSTGRES_URL=postgresql://***
-STRIPE_SECRET_KEY=sk_test_***
-STRIPE_WEBHOOK_SECRET=whsec_***
-BASE_URL=http://localhost:3000
-AUTH_SECRET=***
-
-# Backend API Configuration
-NEXT_PUBLIC_API_URL=http://localhost:8000
-
-# Chaos Engineering Configuration
-ENABLE_CHAOS_ENGINEERING=false  # Set to true to enable chaos engineering features
-
-# Kubernetes Configuration (for chaos engineering)
-# KUBECONFIG=/Users/your-username/.kube/config  # Optional: defaults to ~/.kube/config
-AWS_PROFILE=burner  # Your AWS profile name
->>>>>>> 19dfa6ac
+
+# This is an example of your .env file format, which pnpm db:setup will create.
+# Note: this must be .env, not .env.local, without further configuration changes.
+POSTGRES_URL=postgresql://***
+STRIPE_SECRET_KEY=sk_test_***
+STRIPE_WEBHOOK_SECRET=whsec_***
+BASE_URL=http://localhost:3000
+AUTH_SECRET=***
+
+# Backend API Configuration
+NEXT_PUBLIC_API_URL=http://localhost:8000
+
+# Chaos Engineering Configuration
+ENABLE_CHAOS_ENGINEERING=false  # Set to true to enable chaos engineering features
+
+# Kubernetes Configuration (for chaos engineering)
+# KUBECONFIG=/Users/your-username/.kube/config  # Optional: defaults to ~/.kube/config
+AWS_PROFILE=default
 AWS_DEFAULT_REGION=ap-south-1  # Your AWS region