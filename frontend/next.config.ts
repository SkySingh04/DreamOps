--- conflicted
+++ resolved
@@ -1,47 +1,42 @@
-import type { NextConfig } from 'next';
-
-const nextConfig: NextConfig = {
-  experimental: {
-    // ppr: true, // Requires Next.js canary version
-    clientSegmentCache: true,
-    // nodeMiddleware: true  // Disabled due to Next.js version compatibility
-  },
-  eslint: {
-    // Warning: This allows production builds to successfully complete even if
-    // your project has ESLint errors.
-    ignoreDuringBuilds: true,
-  },
-  env: {
-    // Make sure environment variables are available during build
-    POSTGRES_URL: process.env.POSTGRES_URL || 'postgresql://placeholder:placeholder@localhost:5432/placeholder',
-  },
-  async rewrites() {
-    return [
-      // Note: API key management is handled by frontend database, not backend
-      // This excludes /api/v1/api-keys/* from being proxied to backend
-      {
-<<<<<<< HEAD
-        source: '/api/v1/:path*',
-        destination: `${process.env.NEXT_PUBLIC_API_URL || 'http://localhost:8000'}/api/v1/:path*`, // Backend API server
-=======
-        source: '/api/v1/alerts/:path*',
-        destination: 'http://localhost:8000/api/v1/alerts/:path*', // Backend API server
-      },
-      {
-        source: '/api/v1/integrations/:path*',
-        destination: 'http://localhost:8000/api/v1/integrations/:path*', // Backend API server
-      },
-      {
-        source: '/api/v1/webhook/:path*',
-        destination: 'http://localhost:8000/api/v1/webhook/:path*', // Backend API server
-      },
-      {
-        source: '/api/v1/settings/:path*',
-        destination: 'http://localhost:8000/api/v1/settings/:path*', // Backend API server
->>>>>>> 39ea0562
-      },
-    ];
-  },
-};
-
-export default nextConfig;
+import type { NextConfig } from 'next';
+
+const nextConfig: NextConfig = {
+  experimental: {
+    // ppr: true, // Requires Next.js canary version
+    clientSegmentCache: true,
+    // nodeMiddleware: true  // Disabled due to Next.js version compatibility
+  },
+  eslint: {
+    // Warning: This allows production builds to successfully complete even if
+    // your project has ESLint errors.
+    ignoreDuringBuilds: true,
+  },
+  env: {
+    // Make sure environment variables are available during build
+    POSTGRES_URL: process.env.POSTGRES_URL || 'postgresql://placeholder:placeholder@localhost:5432/placeholder',
+  },
+  async rewrites() {
+    return [
+      // Note: API key management is handled by frontend database, not backend
+      // This excludes /api/v1/api-keys/* from being proxied to backend
+      {
+        source: '/api/v1/alerts/:path*',
+        destination: 'http://localhost:8000/api/v1/alerts/:path*', // Backend API server
+      },
+      {
+        source: '/api/v1/integrations/:path*',
+        destination: 'http://localhost:8000/api/v1/integrations/:path*', // Backend API server
+      },
+      {
+        source: '/api/v1/webhook/:path*',
+        destination: 'http://localhost:8000/api/v1/webhook/:path*', // Backend API server
+      },
+      {
+        source: '/api/v1/settings/:path*',
+        destination: 'http://localhost:8000/api/v1/settings/:path*', // Backend API server
+      },
+    ];
+  },
+};
+
+export default nextConfig;