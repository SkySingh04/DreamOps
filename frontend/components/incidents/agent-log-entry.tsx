--- conflicted
+++ resolved
@@ -156,18 +156,6 @@
       {isExpanded && (
         <div className="px-3 pb-3 ml-7 max-w-full overflow-hidden">
           {hasFullAnalysis ? (
-<<<<<<< HEAD
-            <Card className="p-4 bg-gray-50/50">
-              <div className="prose prose-sm max-w-none">
-                <div className="relative group">
-                  <div className="absolute top-2 right-2 opacity-0 group-hover:opacity-100 transition-opacity">
-                    <CopyButton text={log.metadata.analysis} />
-                  </div>
-                  <pre className="bg-gray-900 text-gray-100 p-3 rounded overflow-x-auto text-sm whitespace-pre-wrap">
-                    {log.metadata.analysis}
-                  </pre>
-                </div>
-=======
             <Card className="p-4 bg-gray-50/50 overflow-hidden">
               <div className="markdown-content w-full overflow-x-auto">
                 <ReactMarkdown
@@ -228,7 +216,6 @@
                 >
                   {log.metadata.analysis}
                 </ReactMarkdown>
->>>>>>> 9582b74a
               </div>
               
               {/* Show parsed analysis summary */}
