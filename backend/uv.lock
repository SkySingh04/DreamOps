--- conflicted
+++ resolved
@@ -598,11 +598,7 @@
     { name = "agno", specifier = ">=1.6.3" },
     { name = "anthropic", specifier = ">=0.54.0" },
     { name = "asyncio", specifier = ">=3.4.3" },
-<<<<<<< HEAD
-    { name = "httpx", specifier = ">=0.27.0" },
-=======
     { name = "fastapi", specifier = ">=0.115.13" },
->>>>>>> a61d2108
     { name = "httpx", specifier = ">=0.28.1" },
     { name = "kubernetes", specifier = ">=30.1.0" },
     { name = "mcp", specifier = ">=1.0.0" },
@@ -751,16 +747,16 @@
 
 [[package]]
 name = "pydantic-settings"
-version = "2.9.1"
+version = "2.10.0"
 source = { registry = "https://pypi.org/simple" }
 dependencies = [
     { name = "pydantic" },
     { name = "python-dotenv" },
     { name = "typing-inspection" },
 ]
-sdist = { url = "https://files.pythonhosted.org/packages/67/1d/42628a2c33e93f8e9acbde0d5d735fa0850f3e6a2f8cb1eb6c40b9a732ac/pydantic_settings-2.9.1.tar.gz", hash = "sha256:c509bf79d27563add44e8446233359004ed85066cd096d8b510f715e6ef5d268", size = 163234, upload-time = "2025-04-18T16:44:48.265Z" }
-wheels = [
-    { url = "https://files.pythonhosted.org/packages/b6/5f/d6d641b490fd3ec2c4c13b4244d68deea3a1b970a97be64f34fb5504ff72/pydantic_settings-2.9.1-py3-none-any.whl", hash = "sha256:59b4f431b1defb26fe620c71a7d3968a710d719f5f4cdbbdb7926edeb770f6ef", size = 44356, upload-time = "2025-04-18T16:44:46.617Z" },
+sdist = { url = "https://files.pythonhosted.org/packages/c2/ef/3d61472b7801c896f9efd9bb8750977d9577098b05224c5c41820690155e/pydantic_settings-2.10.0.tar.gz", hash = "sha256:7a12e0767ba283954f3fd3fefdd0df3af21b28aa849c40c35811d52d682fa876", size = 172625, upload-time = "2025-06-21T13:56:55.898Z" }
+wheels = [
+    { url = "https://files.pythonhosted.org/packages/7d/9e/fce9331fecf1d2761ff0516c5dceab8a5fd415e82943e727dc4c5fa84a90/pydantic_settings-2.10.0-py3-none-any.whl", hash = "sha256:33781dfa1c7405d5ed2b6f150830a93bb58462a847357bd8f162f8bacb77c027", size = 45232, upload-time = "2025-06-21T13:56:53.682Z" },
 ]
 
 [[package]]
