--- conflicted
+++ resolved
@@ -878,7 +878,6 @@
 ]
 
 [[package]]
-<<<<<<< HEAD
 name = "oncall-agent"
 version = "0.1.0"
 source = { editable = "." }
@@ -934,8 +933,6 @@
 ]
 
 [[package]]
-=======
->>>>>>> 54a41eef
 name = "packaging"
 version = "25.0"
 source = { registry = "https://pypi.org/simple" }
