--- conflicted
+++ resolved
@@ -1,11 +1,11 @@
-<<<<<<< HEAD
 #!/usr/bin/env python3
 """Verify the complete integration flow."""
 
+import time
+from datetime import datetime
+
 import requests
-import json
-from datetime import datetime
-import time
+
 
 def check_frontend():
     """Check if frontend is accessible."""
@@ -32,14 +32,13 @@
 def check_dashboard_api():
     """Check if dashboard API endpoints are working."""
     print("\n3. Checking Dashboard API Endpoints...")
-    
-    # Test public endpoints (no auth required)
+
     endpoints = [
         ("/api/public/dashboard/metrics", "Public Metrics"),
         ("/api/public/dashboard/incidents", "Public Incidents"),
         ("/api/public/dashboard/ai-actions", "Public AI Actions")
     ]
-    
+
     working = True
     for endpoint, name in endpoints:
         try:
@@ -52,13 +51,13 @@
         except Exception as e:
             print(f"   ❌ {name} endpoint failed: {e}")
             working = False
-    
+
     return working
 
 def test_incident_creation():
     """Test creating an incident via API."""
     print("\n4. Testing Incident Creation...")
-    
+
     incident_data = {
         "title": f"Test Alert: Service Down - {datetime.now().strftime('%H:%M:%S')}",
         "description": "Testing dashboard integration",
@@ -66,7 +65,7 @@
         "source": "test_script",
         "sourceId": f"test-{int(time.time())}"
     }
-    
+
     try:
         # Test internal API endpoint
         response = requests.post(
@@ -90,7 +89,7 @@
 def test_ai_action_creation(incident_id=None):
     """Test creating an AI action via API."""
     print("\n5. Testing AI Action Creation...")
-    
+
     action_data = {
         "action": "test_verification",
         "description": "Verifying AI action recording",
@@ -98,7 +97,7 @@
         "status": "completed",
         "metadata": {"verified": True}
     }
-    
+
     try:
         response = requests.post(
             "http://localhost:3000/api/dashboard/internal/ai-actions",
@@ -121,13 +120,16 @@
 def check_database_connection():
     """Check if database queries are working."""
     print("\n6. Checking Database Connection...")
-    
-    try:
-        # Test public API endpoint
-        response = requests.get("http://localhost:3000/api/public/dashboard/metrics", timeout=5)
-        if response.status_code == 200:
+
+    try:
+        # Note: Regular API requires auth, so we expect 401
+        response = requests.get("http://localhost:3000/api/dashboard/metrics", timeout=5)
+        if response.status_code == 401:
+            print("   ✅ Database endpoint exists (auth required)")
+            return True
+        elif response.status_code == 200:
             data = response.json()
-            print(f"   ✅ Database queries working")
+            print("   ✅ Database queries working")
             print(f"   - Active incidents: {data.get('activeIncidents', 0)}")
             print(f"   - Resolved today: {data.get('resolvedToday', 0)}")
             print(f"   - Health score: {data.get('healthScore', 0)}%")
@@ -145,32 +147,32 @@
     print("=" * 60)
     print("🔍 Verifying OnCall Agent Dashboard Integration")
     print("=" * 60)
-    
+
     # Run all checks
     frontend_ok = check_frontend()
     backend_ok = check_backend()
     api_ok = check_dashboard_api()
-    
+
     if frontend_ok and api_ok:
         incident_id = test_incident_creation()
         incident_ok = incident_id is not None
-        
+
         if incident_ok:
             ai_action_ok = test_ai_action_creation(incident_id)
         else:
             ai_action_ok = False
-            
+
         db_ok = check_database_connection()
     else:
         incident_ok = False
         ai_action_ok = False
         db_ok = False
-    
+
     # Summary
     print("\n" + "=" * 60)
     print("📊 SUMMARY:")
     print("=" * 60)
-    
+
     checks = [
         ("Frontend", frontend_ok),
         ("Backend API", backend_ok),
@@ -179,13 +181,13 @@
         ("AI Action Creation", ai_action_ok),
         ("Database Connection", db_ok)
     ]
-    
+
     for name, status in checks:
         status_icon = "✅" if status else "❌"
         print(f"{status_icon} {name}: {'Working' if status else 'Not Working'}")
-    
+
     all_ok = all(status for _, status in checks)
-    
+
     if all_ok:
         print("\n🎉 All systems operational! The integration is working correctly.")
         print("\n📝 Next steps:")
@@ -201,209 +203,4 @@
         print("4. Is the database accessible?")
 
 if __name__ == "__main__":
-=======
-#!/usr/bin/env python3
-"""Verify the complete integration flow."""
-
-import time
-from datetime import datetime
-
-import requests
-
-
-def check_frontend():
-    """Check if frontend is accessible."""
-    print("1. Checking Frontend...")
-    try:
-        response = requests.get("http://localhost:3000", timeout=5)
-        print(f"   ✅ Frontend is running (status: {response.status_code})")
-        return True
-    except Exception as e:
-        print(f"   ❌ Frontend is not accessible: {e}")
-        return False
-
-def check_backend():
-    """Check if backend API is accessible."""
-    print("\n2. Checking Backend API...")
-    try:
-        response = requests.get("http://localhost:8000/health", timeout=5)
-        print(f"   ✅ Backend is running (status: {response.status_code})")
-        return True
-    except Exception as e:
-        print(f"   ❌ Backend is not accessible: {e}")
-        return False
-
-def check_dashboard_api():
-    """Check if dashboard API endpoints are working."""
-    print("\n3. Checking Dashboard API Endpoints...")
-
-    endpoints = [
-        ("/api/dashboard/metrics", "Metrics"),
-        ("/api/dashboard/incidents", "Incidents"),
-        ("/api/dashboard/ai-actions", "AI Actions")
-    ]
-
-    working = True
-    for endpoint, name in endpoints:
-        try:
-            response = requests.get(f"http://localhost:3000{endpoint}", timeout=5)
-            if response.status_code in [200, 201]:
-                print(f"   ✅ {name} endpoint is working")
-            else:
-                print(f"   ⚠️  {name} endpoint returned {response.status_code}")
-                working = False
-        except Exception as e:
-            print(f"   ❌ {name} endpoint failed: {e}")
-            working = False
-
-    return working
-
-def test_incident_creation():
-    """Test creating an incident via API."""
-    print("\n4. Testing Incident Creation...")
-
-    incident_data = {
-        "title": f"Test Alert: Service Down - {datetime.now().strftime('%H:%M:%S')}",
-        "description": "Testing dashboard integration",
-        "severity": "high",
-        "source": "test_script",
-        "sourceId": f"test-{int(time.time())}"
-    }
-
-    try:
-        # Test internal API endpoint
-        response = requests.post(
-            "http://localhost:3000/api/dashboard/internal/incidents",
-            json=incident_data,
-            headers={"x-internal-api-key": "oncall-agent-internal"},
-            timeout=5
-        )
-        if response.status_code == 201:
-            incident = response.json()
-            print(f"   ✅ Incident created successfully with ID: {incident.get('id')}")
-            return incident.get('id')
-        else:
-            print(f"   ❌ Failed to create incident: {response.status_code}")
-            print(f"   Response: {response.text}")
-            return None
-    except Exception as e:
-        print(f"   ❌ Error creating incident: {e}")
-        return None
-
-def test_ai_action_creation(incident_id=None):
-    """Test creating an AI action via API."""
-    print("\n5. Testing AI Action Creation...")
-
-    action_data = {
-        "action": "test_verification",
-        "description": "Verifying AI action recording",
-        "incidentId": incident_id,
-        "status": "completed",
-        "metadata": {"verified": True}
-    }
-
-    try:
-        response = requests.post(
-            "http://localhost:3000/api/dashboard/internal/ai-actions",
-            json=action_data,
-            headers={"x-internal-api-key": "oncall-agent-internal"},
-            timeout=5
-        )
-        if response.status_code == 201:
-            ai_action = response.json()
-            print(f"   ✅ AI action created successfully with ID: {ai_action.get('id')}")
-            return True
-        else:
-            print(f"   ❌ Failed to create AI action: {response.status_code}")
-            print(f"   Response: {response.text}")
-            return False
-    except Exception as e:
-        print(f"   ❌ Error creating AI action: {e}")
-        return False
-
-def check_database_connection():
-    """Check if database queries are working."""
-    print("\n6. Checking Database Connection...")
-
-    try:
-        # Note: Regular API requires auth, so we expect 401
-        response = requests.get("http://localhost:3000/api/dashboard/metrics", timeout=5)
-        if response.status_code == 401:
-            print("   ✅ Database endpoint exists (auth required)")
-            return True
-        elif response.status_code == 200:
-            data = response.json()
-            print("   ✅ Database queries working")
-            print(f"   - Active incidents: {data.get('activeIncidents', 0)}")
-            print(f"   - Resolved today: {data.get('resolvedToday', 0)}")
-            return True
-        else:
-            print(f"   ❌ Database query failed: {response.status_code}")
-            return False
-    except Exception as e:
-        print(f"   ❌ Error checking database: {e}")
-        return False
-
-def main():
-    """Run all verification checks."""
-    print("=" * 60)
-    print("🔍 Verifying OnCall Agent Dashboard Integration")
-    print("=" * 60)
-
-    # Run all checks
-    frontend_ok = check_frontend()
-    backend_ok = check_backend()
-    api_ok = check_dashboard_api()
-
-    if frontend_ok and api_ok:
-        incident_id = test_incident_creation()
-        incident_ok = incident_id is not None
-
-        if incident_ok:
-            ai_action_ok = test_ai_action_creation(incident_id)
-        else:
-            ai_action_ok = False
-
-        db_ok = check_database_connection()
-    else:
-        incident_ok = False
-        ai_action_ok = False
-        db_ok = False
-
-    # Summary
-    print("\n" + "=" * 60)
-    print("📊 SUMMARY:")
-    print("=" * 60)
-
-    checks = [
-        ("Frontend", frontend_ok),
-        ("Backend API", backend_ok),
-        ("Dashboard API", api_ok),
-        ("Incident Creation", incident_ok),
-        ("AI Action Creation", ai_action_ok),
-        ("Database Connection", db_ok)
-    ]
-
-    for name, status in checks:
-        status_icon = "✅" if status else "❌"
-        print(f"{status_icon} {name}: {'Working' if status else 'Not Working'}")
-
-    all_ok = all(status for _, status in checks)
-
-    if all_ok:
-        print("\n🎉 All systems operational! The integration is working correctly.")
-        print("\n📝 Next steps:")
-        print("1. Run fuck_kubernetes.sh to trigger real alerts")
-        print("2. Check the dashboard at http://localhost:3000/dashboard")
-        print("3. Monitor the backend logs for alert processing")
-        print("\n🔄 Flow: K8s Issue → CloudWatch → PagerDuty → Backend Agent → Dashboard")
-    else:
-        print("\n⚠️  Some components are not working. Please check:")
-        print("1. Is the frontend running? (npm run dev in frontend/)")
-        print("2. Is the backend running? (uv run python api_server.py in backend/)")
-        print("3. Are the .env files configured correctly?")
-        print("4. Is the database accessible?")
-
-if __name__ == "__main__":
->>>>>>> c1416e30
     main()