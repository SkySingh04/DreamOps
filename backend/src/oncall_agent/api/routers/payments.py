<<<<<<< HEAD
"""PhonePe Payment API Router"""
import logging

import httpx
from fastapi import APIRouter, BackgroundTasks, HTTPException, Request
from fastapi.responses import JSONResponse, RedirectResponse

from ...config import get_config
from ...services.phonepe_mock_service import get_phonepe_mock_service
from ...services.phonepe_service import get_phonepe_service
from ..payment_models import (
    PaymentCheckStatusRequest,
    PaymentCheckStatusResponse,
    PaymentRequest,
    PaymentResponse,
    PaymentStatus,
)

logger = logging.getLogger(__name__)
router = APIRouter(prefix="/payments", tags=["payments"])


def get_payment_service():
    """Get the appropriate payment service based on environment"""
    import os

    # Force mock service for development - check multiple environment indicators
    use_mock = (
        os.getenv("NODE_ENV") == "development" or
        os.getenv("ENVIRONMENT") == "local" or
        os.getenv("ENVIRONMENT") == "development" or
        os.getenv("USE_MOCK_PAYMENTS", "").lower() == "true"
    )

    if use_mock:
        logger.info("Using PhonePe Mock Service for testing")
        return get_phonepe_mock_service()
    else:
        logger.info("Using PhonePe Service")
        return get_phonepe_service()


@router.post("/initiate", response_model=PaymentResponse)
async def initiate_payment(
    request: Request,
    current_user: dict | None = None  # Make optional for testing
):
    """Initiate a new payment with PhonePe"""
    try:
        # Get JSON body directly
        body = await request.json()
        payment_request = PaymentRequest(**body)

        # For testing, allow without authentication
        if current_user and payment_request.user_id != str(current_user.get("id", "")):
            raise HTTPException(status_code=403, detail="Unauthorized user access")

        phonepe_service = get_payment_service()
        response = await phonepe_service.initiate_payment(payment_request)

        if not response.success:
            raise HTTPException(status_code=400, detail=response.error)

        return response

    except HTTPException:
        raise
    except Exception as e:
        logger.error(f"Error initiating payment: {e}")
        raise HTTPException(status_code=500, detail=str(e))


@router.post("/callback")
async def payment_callback(
    request: Request,
    background_tasks: BackgroundTasks
):
    """Handle PhonePe S2S callback"""
    try:
        # Get request body
        body = await request.json()

        phonepe_service = get_payment_service()
        result = await phonepe_service.validate_callback(
            username="test_username",
            password="test_password",
            authorization_header=request.headers.get("authorization", ""),
            callback_body=str(body)
        )

        if result["success"]:
            # Extract payment details
            transaction_id = result.get("transaction_id")
            payment_details = result.get("payment_details", {})
            amount = payment_details.get("amount", 0) / 100  # Convert from paise

            # Parse user_id from transaction_id or metadata
            # In production, this would be stored properly
            user_id = "1"  # Default for testing

            # Determine plan based on amount
            plan_id = "free"
            if amount == 999:
                plan_id = "starter"
            elif amount == 2999:
                plan_id = "pro"
            elif amount == 9999:
                plan_id = "enterprise"

            # Upgrade the user plan
            background_tasks.add_task(
                upgrade_user_plan_async,
                user_id=user_id,
                plan_id=plan_id,
                transaction_id=transaction_id
            )

            # Send notification
            background_tasks.add_task(
                send_payment_notification,
                transaction_id=transaction_id,
                status="success"
            )

        # PhonePe expects 200 OK response
        return JSONResponse(
            status_code=200,
            content={"success": True}
        )

    except Exception as e:
        logger.error(f"Error processing payment callback: {e}")
        # Still return 200 to PhonePe to avoid retries
        return JSONResponse(
            status_code=200,
            content={"success": False, "error": str(e)}
        )


@router.get("/redirect")
async def payment_redirect(
    transaction_id: str,
    code: str = None,
    checksum: str = None
):
    """Handle PhonePe redirect after payment"""
    try:
        phonepe_service = get_payment_service()

        # Check payment status
        status_response = await phonepe_service.check_payment_status(transaction_id)

        # Redirect to appropriate frontend page
        if status_response.success and status_response.payment_status == PaymentStatus.SUCCESS:
            return RedirectResponse(
                url=f"/payment/success?transaction_id={transaction_id}",
                status_code=302
            )
        else:
            return RedirectResponse(
                url=f"/payment/failed?transaction_id={transaction_id}&reason={status_response.message}",
                status_code=302
            )

    except Exception as e:
        logger.error(f"Error handling payment redirect: {e}")
        return RedirectResponse(
            url=f"/payment/error?message={str(e)}",
            status_code=302
        )


@router.post("/status", response_model=PaymentCheckStatusResponse)
async def check_payment_status(
    status_request: PaymentCheckStatusRequest,
    current_user: dict | None = None  # Make optional for testing
):
    """Check payment status from PhonePe"""
    try:
        phonepe_service = get_payment_service()
        response = await phonepe_service.check_payment_status(
            status_request.merchant_transaction_id
        )

        return response

    except Exception as e:
        logger.error(f"Error checking payment status: {e}")
        raise HTTPException(status_code=500, detail=str(e))


@router.get("/plans")
async def get_subscription_plans():
    """Get available subscription plans with pricing"""
    plans = {
        "FREE": {
            "name": "Free",
            "price": 0,
            "currency": "INR",
            "features": [
                "5 incidents per month",
                "Basic integrations",
                "Community support",
                "7-day data retention"
            ],
            "limits": {
                "incidents_per_month": 5,
                "team_members": 3,
                "integrations": ["kubernetes", "github"],
                "data_retention_days": 7
            }
        },
        "STARTER": {
            "name": "Starter",
            "price": 999,  # ₹999/month
            "currency": "INR",
            "features": [
                "50 incidents per month",
                "All integrations",
                "Email support",
                "30-day data retention",
                "Custom alert rules"
            ],
            "limits": {
                "incidents_per_month": 50,
                "team_members": 10,
                "integrations": "all",
                "data_retention_days": 30
            }
        },
        "PROFESSIONAL": {
            "name": "Professional",
            "price": 4999,  # ₹4999/month
            "currency": "INR",
            "features": [
                "Unlimited incidents",
                "All integrations",
                "Priority support",
                "90-day data retention",
                "Advanced analytics",
                "Custom workflows"
            ],
            "limits": {
                "incidents_per_month": -1,  # unlimited
                "team_members": 50,
                "integrations": "all",
                "data_retention_days": 90
            }
        },
        "ENTERPRISE": {
            "name": "Enterprise",
            "price": "custom",
            "currency": "INR",
            "features": [
                "Everything in Professional",
                "Unlimited team members",
                "365-day data retention",
                "24/7 phone support",
                "Custom integrations",
                "SLA guarantees",
                "On-premise deployment option"
            ],
            "limits": {
                "incidents_per_month": -1,
                "team_members": -1,
                "integrations": "all",
                "data_retention_days": 365
            }
        }
    }

    return plans


@router.post("/test/mock-payment")
async def test_mock_payment():
    """Test endpoint to create a mock payment for development"""
    try:
        # Create a test payment request
        test_payment = PaymentRequest(
            user_id="1",
            amount=99900,  # ₹999 in paise
            plan="STARTER"
        )

        mock_service = get_phonepe_mock_service()
        response = await mock_service.initiate_payment(test_payment)

        return {
            "success": True,
            "message": "Test payment created successfully",
            "payment_details": response,
            "instructions": "This is a mock payment for testing. Use the returned payment_id to check status."
        }

    except Exception as e:
        logger.error(f"Error creating test payment: {e}")
        raise HTTPException(status_code=500, detail=str(e))


@router.post("/test/complete-mock/{payment_id}")
async def complete_mock_payment(payment_id: str):
    """Test endpoint to manually complete a mock payment"""
    try:
        mock_service = get_phonepe_mock_service()
        success = mock_service.complete_mock_payment(payment_id)

        if success:
            return {
                "success": True,
                "message": f"Mock payment {payment_id} marked as completed",
                "payment_id": payment_id
            }
        else:
            raise HTTPException(status_code=404, detail="Payment not found")

    except HTTPException:
        raise
    except Exception as e:
        logger.error(f"Error completing mock payment: {e}")
        raise HTTPException(status_code=500, detail=str(e))


@router.get("/test/mock-transactions")
async def get_mock_transactions():
    """Test endpoint to view all mock transactions"""
    try:
        mock_service = get_phonepe_mock_service()
        transactions = mock_service.get_all_mock_transactions()

        return {
            "success": True,
            "transactions": transactions,
            "count": len(transactions)
        }

    except Exception as e:
        logger.error(f"Error getting mock transactions: {e}")
        raise HTTPException(status_code=500, detail=str(e))


@router.get("/debug/environment")
async def debug_environment():
    """Debug endpoint to check environment configuration"""
    config = get_config()
    return {
        "environment": config.environment,
        "using_mock_service": config.environment in ["development", "local"],
        "phonepe_merchant_id": config.phonepe_merchant_id,
        "api_host": config.api_host,
        "api_port": config.api_port
    }


async def send_payment_notification(transaction_id: str, status: str):
    """Send payment notification - implement based on your notification system"""
    logger.info(f"Payment notification: Transaction {transaction_id} - Status: {status}")
    # TODO: Implement email/slack/webhook notifications


async def upgrade_user_plan_async(user_id: str, plan_id: str, transaction_id: str):
    """Async helper to upgrade user plan after successful payment"""
    try:
        # Make HTTP request to alert tracking service
        async with httpx.AsyncClient() as client:
            response = await client.post(
                "http://localhost:8000/api/v1/alert-tracking/upgrade-plan",
                params={
                    "user_id": user_id,
                    "plan_id": plan_id,
                    "transaction_id": transaction_id
                }
            )

            if response.status_code == 200:
                logger.info(f"Successfully upgraded user {user_id} to plan {plan_id}")
            else:
                logger.error(f"Failed to upgrade user plan: {response.text}")
    except Exception as e:
        logger.error(f"Error upgrading user plan: {e}")
=======
"""PhonePe Payment API Router"""
import logging

import httpx
from fastapi import APIRouter, BackgroundTasks, HTTPException, Request
from fastapi.responses import JSONResponse, RedirectResponse

from ...config import get_config
from ...services.phonepe_mock_service import get_phonepe_mock_service

# Try to import SDK service, but don't fail if it's not available
try:
    from ...services.phonepe_sdk_service import get_phonepe_sdk_service
    PHONEPE_SDK_AVAILABLE = True
except ImportError:
    PHONEPE_SDK_AVAILABLE = False
    get_phonepe_sdk_service = None

from ..payment_models import (
    PaymentCheckStatusRequest,
    PaymentCheckStatusResponse,
    PaymentRequest,
    PaymentResponse,
    PaymentStatus,
)

logger = logging.getLogger(__name__)
router = APIRouter(prefix="/payments", tags=["payments"])


def get_payment_service():
    """Get the appropriate payment service based on environment"""
    import os

    # Force mock service for development - check multiple environment indicators
    use_mock = (
        os.getenv("NODE_ENV") == "development" or
        os.getenv("ENVIRONMENT") == "local" or
        os.getenv("ENVIRONMENT") == "development" or
        os.getenv("USE_MOCK_PAYMENTS", "").lower() == "true"
    )

    if use_mock:
        logger.info("Using PhonePe Mock Service for testing")
        return get_phonepe_mock_service()
    else:
        # Check if SDK is available
        if not PHONEPE_SDK_AVAILABLE:
            logger.warning("PhonePe SDK not available. Using mock service instead.")
            return get_phonepe_mock_service()
        
        # Try to use SDK service, fall back to mock if initialization fails
        try:
            logger.info("Attempting to use PhonePe SDK Service")
            return get_phonepe_sdk_service()
        except Exception as e:
            logger.warning(f"Failed to initialize PhonePe SDK: {e}. Using mock service instead.")
            return get_phonepe_mock_service()


@router.post("/initiate", response_model=PaymentResponse)
async def initiate_payment(
    request: Request,
    current_user: dict | None = None  # Make optional for testing
):
    """Initiate a new payment with PhonePe"""
    try:
        # Get JSON body directly
        body = await request.json()
        payment_request = PaymentRequest(**body)

        # For testing, allow without authentication
        if current_user and payment_request.user_id != str(current_user.get("id", "")):
            raise HTTPException(status_code=403, detail="Unauthorized user access")

        phonepe_service = get_payment_service()
        response = await phonepe_service.initiate_payment(payment_request)

        if not response.success:
            raise HTTPException(status_code=400, detail=response.error)

        return response

    except HTTPException:
        raise
    except Exception as e:
        logger.error(f"Error initiating payment: {e}")
        raise HTTPException(status_code=500, detail=str(e))


@router.post("/callback")
async def payment_callback(
    request: Request,
    background_tasks: BackgroundTasks
):
    """Handle PhonePe S2S callback"""
    try:
        # Get request body
        body = await request.json()

        phonepe_service = get_payment_service()
        result = await phonepe_service.validate_callback(
            username="test_username",
            password="test_password",
            authorization_header=request.headers.get("authorization", ""),
            callback_body=str(body)
        )

        if result["success"]:
            # Extract payment details
            transaction_id = result.get("transaction_id")
            payment_details = result.get("payment_details", {})
            amount = payment_details.get("amount", 0) / 100  # Convert from paise

            # Parse user_id from transaction_id or metadata
            # In production, this would be stored properly
            user_id = "1"  # Default for testing

            # Determine plan based on amount
            plan_id = "free"
            if amount == 999:
                plan_id = "starter"
            elif amount == 2999:
                plan_id = "pro"
            elif amount == 9999:
                plan_id = "enterprise"

            # Upgrade the user plan
            background_tasks.add_task(
                upgrade_user_plan_async,
                user_id=user_id,
                plan_id=plan_id,
                transaction_id=transaction_id
            )

            # Send notification
            background_tasks.add_task(
                send_payment_notification,
                transaction_id=transaction_id,
                status="success"
            )

        # PhonePe expects 200 OK response
        return JSONResponse(
            status_code=200,
            content={"success": True}
        )

    except Exception as e:
        logger.error(f"Error processing payment callback: {e}")
        # Still return 200 to PhonePe to avoid retries
        return JSONResponse(
            status_code=200,
            content={"success": False, "error": str(e)}
        )


@router.get("/redirect")
async def payment_redirect(
    transaction_id: str,
    code: str = None,
    checksum: str = None
):
    """Handle PhonePe redirect after payment"""
    try:
        phonepe_service = get_payment_service()

        # Check payment status
        status_response = await phonepe_service.check_payment_status(transaction_id)

        # Redirect to appropriate frontend page
        if status_response.success and status_response.payment_status == PaymentStatus.SUCCESS:
            return RedirectResponse(
                url=f"/payment/success?transaction_id={transaction_id}",
                status_code=302
            )
        else:
            return RedirectResponse(
                url=f"/payment/failed?transaction_id={transaction_id}&reason={status_response.message}",
                status_code=302
            )

    except Exception as e:
        logger.error(f"Error handling payment redirect: {e}")
        return RedirectResponse(
            url=f"/payment/error?message={str(e)}",
            status_code=302
        )


@router.post("/status", response_model=PaymentCheckStatusResponse)
async def check_payment_status(
    status_request: PaymentCheckStatusRequest,
    current_user: dict | None = None  # Make optional for testing
):
    """Check payment status from PhonePe"""
    try:
        phonepe_service = get_payment_service()
        response = await phonepe_service.check_payment_status(
            status_request.merchant_transaction_id
        )

        return response

    except Exception as e:
        logger.error(f"Error checking payment status: {e}")
        raise HTTPException(status_code=500, detail=str(e))


@router.get("/plans")
async def get_subscription_plans():
    """Get available subscription plans with pricing"""
    plans = {
        "FREE": {
            "name": "Free",
            "price": 0,
            "currency": "INR",
            "features": [
                "5 incidents per month",
                "Basic integrations",
                "Community support",
                "7-day data retention"
            ],
            "limits": {
                "incidents_per_month": 5,
                "team_members": 3,
                "integrations": ["kubernetes", "github"],
                "data_retention_days": 7
            }
        },
        "STARTER": {
            "name": "Starter",
            "price": 999,  # ₹999/month
            "currency": "INR",
            "features": [
                "50 incidents per month",
                "All integrations",
                "Email support",
                "30-day data retention",
                "Custom alert rules"
            ],
            "limits": {
                "incidents_per_month": 50,
                "team_members": 10,
                "integrations": "all",
                "data_retention_days": 30
            }
        },
        "PROFESSIONAL": {
            "name": "Professional",
            "price": 4999,  # ₹4999/month
            "currency": "INR",
            "features": [
                "Unlimited incidents",
                "All integrations",
                "Priority support",
                "90-day data retention",
                "Advanced analytics",
                "Custom workflows"
            ],
            "limits": {
                "incidents_per_month": -1,  # unlimited
                "team_members": 50,
                "integrations": "all",
                "data_retention_days": 90
            }
        },
        "ENTERPRISE": {
            "name": "Enterprise",
            "price": "custom",
            "currency": "INR",
            "features": [
                "Everything in Professional",
                "Unlimited team members",
                "365-day data retention",
                "24/7 phone support",
                "Custom integrations",
                "SLA guarantees",
                "On-premise deployment option"
            ],
            "limits": {
                "incidents_per_month": -1,
                "team_members": -1,
                "integrations": "all",
                "data_retention_days": 365
            }
        }
    }

    return plans


@router.post("/test/mock-payment")
async def test_mock_payment():
    """Test endpoint to create a mock payment for development"""
    try:
        # Create a test payment request
        test_payment = PaymentRequest(
            user_id="1",
            amount=99900,  # ₹999 in paise
            plan="STARTER"
        )

        mock_service = get_phonepe_mock_service()
        response = await mock_service.initiate_payment(test_payment)

        return {
            "success": True,
            "message": "Test payment created successfully",
            "payment_details": response,
            "instructions": "This is a mock payment for testing. Use the returned payment_id to check status."
        }

    except Exception as e:
        logger.error(f"Error creating test payment: {e}")
        raise HTTPException(status_code=500, detail=str(e))


@router.post("/test/complete-mock/{payment_id}")
async def complete_mock_payment(payment_id: str):
    """Test endpoint to manually complete a mock payment"""
    try:
        mock_service = get_phonepe_mock_service()
        success = mock_service.complete_mock_payment(payment_id)

        if success:
            return {
                "success": True,
                "message": f"Mock payment {payment_id} marked as completed",
                "payment_id": payment_id
            }
        else:
            raise HTTPException(status_code=404, detail="Payment not found")

    except HTTPException:
        raise
    except Exception as e:
        logger.error(f"Error completing mock payment: {e}")
        raise HTTPException(status_code=500, detail=str(e))


@router.get("/test/mock-transactions")
async def get_mock_transactions():
    """Test endpoint to view all mock transactions"""
    try:
        mock_service = get_phonepe_mock_service()
        transactions = mock_service.get_all_mock_transactions()

        return {
            "success": True,
            "transactions": transactions,
            "count": len(transactions)
        }

    except Exception as e:
        logger.error(f"Error getting mock transactions: {e}")
        raise HTTPException(status_code=500, detail=str(e))


@router.get("/debug/environment")
async def debug_environment():
    """Debug endpoint to check environment configuration"""
    config = get_config()
    return {
        "environment": config.environment,
        "using_mock_service": config.environment in ["development", "local"],
        "phonepe_merchant_id": config.phonepe_merchant_id,
        "api_host": config.api_host,
        "api_port": config.api_port
    }


async def send_payment_notification(transaction_id: str, status: str):
    """Send payment notification - implement based on your notification system"""
    logger.info(f"Payment notification: Transaction {transaction_id} - Status: {status}")
    # TODO: Implement email/slack/webhook notifications


async def upgrade_user_plan_async(user_id: str, plan_id: str, transaction_id: str):
    """Async helper to upgrade user plan after successful payment"""
    try:
        # Make HTTP request to alert tracking service
        async with httpx.AsyncClient() as client:
            response = await client.post(
                "http://localhost:8000/api/v1/alert-tracking/upgrade-plan",
                params={
                    "user_id": user_id,
                    "plan_id": plan_id,
                    "transaction_id": transaction_id
                }
            )

            if response.status_code == 200:
                logger.info(f"Successfully upgraded user {user_id} to plan {plan_id}")
            else:
                logger.error(f"Failed to upgrade user plan: {response.text}")
    except Exception as e:
        logger.error(f"Error upgrading user plan: {e}")
>>>>>>> c21f3d37
<|MERGE_RESOLUTION|>--- conflicted
+++ resolved
@@ -1,4 +1,3 @@
-<<<<<<< HEAD
 """PhonePe Payment API Router"""
 import logging
 
@@ -8,7 +7,15 @@
 
 from ...config import get_config
 from ...services.phonepe_mock_service import get_phonepe_mock_service
-from ...services.phonepe_service import get_phonepe_service
+
+# Try to import SDK service, but don't fail if it's not available
+try:
+    from ...services.phonepe_sdk_service import get_phonepe_sdk_service
+    PHONEPE_SDK_AVAILABLE = True
+except ImportError:
+    PHONEPE_SDK_AVAILABLE = False
+    get_phonepe_sdk_service = None
+
 from ..payment_models import (
     PaymentCheckStatusRequest,
     PaymentCheckStatusResponse,
@@ -37,8 +44,18 @@
         logger.info("Using PhonePe Mock Service for testing")
         return get_phonepe_mock_service()
     else:
-        logger.info("Using PhonePe Service")
-        return get_phonepe_service()
+        # Check if SDK is available
+        if not PHONEPE_SDK_AVAILABLE:
+            logger.warning("PhonePe SDK not available. Using mock service instead.")
+            return get_phonepe_mock_service()
+        
+        # Try to use SDK service, fall back to mock if initialization fails
+        try:
+            logger.info("Attempting to use PhonePe SDK Service")
+            return get_phonepe_sdk_service()
+        except Exception as e:
+            logger.warning(f"Failed to initialize PhonePe SDK: {e}. Using mock service instead.")
+            return get_phonepe_mock_service()
 
 
 @router.post("/initiate", response_model=PaymentResponse)
@@ -378,404 +395,4 @@
             else:
                 logger.error(f"Failed to upgrade user plan: {response.text}")
     except Exception as e:
-        logger.error(f"Error upgrading user plan: {e}")
-=======
-"""PhonePe Payment API Router"""
-import logging
-
-import httpx
-from fastapi import APIRouter, BackgroundTasks, HTTPException, Request
-from fastapi.responses import JSONResponse, RedirectResponse
-
-from ...config import get_config
-from ...services.phonepe_mock_service import get_phonepe_mock_service
-
-# Try to import SDK service, but don't fail if it's not available
-try:
-    from ...services.phonepe_sdk_service import get_phonepe_sdk_service
-    PHONEPE_SDK_AVAILABLE = True
-except ImportError:
-    PHONEPE_SDK_AVAILABLE = False
-    get_phonepe_sdk_service = None
-
-from ..payment_models import (
-    PaymentCheckStatusRequest,
-    PaymentCheckStatusResponse,
-    PaymentRequest,
-    PaymentResponse,
-    PaymentStatus,
-)
-
-logger = logging.getLogger(__name__)
-router = APIRouter(prefix="/payments", tags=["payments"])
-
-
-def get_payment_service():
-    """Get the appropriate payment service based on environment"""
-    import os
-
-    # Force mock service for development - check multiple environment indicators
-    use_mock = (
-        os.getenv("NODE_ENV") == "development" or
-        os.getenv("ENVIRONMENT") == "local" or
-        os.getenv("ENVIRONMENT") == "development" or
-        os.getenv("USE_MOCK_PAYMENTS", "").lower() == "true"
-    )
-
-    if use_mock:
-        logger.info("Using PhonePe Mock Service for testing")
-        return get_phonepe_mock_service()
-    else:
-        # Check if SDK is available
-        if not PHONEPE_SDK_AVAILABLE:
-            logger.warning("PhonePe SDK not available. Using mock service instead.")
-            return get_phonepe_mock_service()
-        
-        # Try to use SDK service, fall back to mock if initialization fails
-        try:
-            logger.info("Attempting to use PhonePe SDK Service")
-            return get_phonepe_sdk_service()
-        except Exception as e:
-            logger.warning(f"Failed to initialize PhonePe SDK: {e}. Using mock service instead.")
-            return get_phonepe_mock_service()
-
-
-@router.post("/initiate", response_model=PaymentResponse)
-async def initiate_payment(
-    request: Request,
-    current_user: dict | None = None  # Make optional for testing
-):
-    """Initiate a new payment with PhonePe"""
-    try:
-        # Get JSON body directly
-        body = await request.json()
-        payment_request = PaymentRequest(**body)
-
-        # For testing, allow without authentication
-        if current_user and payment_request.user_id != str(current_user.get("id", "")):
-            raise HTTPException(status_code=403, detail="Unauthorized user access")
-
-        phonepe_service = get_payment_service()
-        response = await phonepe_service.initiate_payment(payment_request)
-
-        if not response.success:
-            raise HTTPException(status_code=400, detail=response.error)
-
-        return response
-
-    except HTTPException:
-        raise
-    except Exception as e:
-        logger.error(f"Error initiating payment: {e}")
-        raise HTTPException(status_code=500, detail=str(e))
-
-
-@router.post("/callback")
-async def payment_callback(
-    request: Request,
-    background_tasks: BackgroundTasks
-):
-    """Handle PhonePe S2S callback"""
-    try:
-        # Get request body
-        body = await request.json()
-
-        phonepe_service = get_payment_service()
-        result = await phonepe_service.validate_callback(
-            username="test_username",
-            password="test_password",
-            authorization_header=request.headers.get("authorization", ""),
-            callback_body=str(body)
-        )
-
-        if result["success"]:
-            # Extract payment details
-            transaction_id = result.get("transaction_id")
-            payment_details = result.get("payment_details", {})
-            amount = payment_details.get("amount", 0) / 100  # Convert from paise
-
-            # Parse user_id from transaction_id or metadata
-            # In production, this would be stored properly
-            user_id = "1"  # Default for testing
-
-            # Determine plan based on amount
-            plan_id = "free"
-            if amount == 999:
-                plan_id = "starter"
-            elif amount == 2999:
-                plan_id = "pro"
-            elif amount == 9999:
-                plan_id = "enterprise"
-
-            # Upgrade the user plan
-            background_tasks.add_task(
-                upgrade_user_plan_async,
-                user_id=user_id,
-                plan_id=plan_id,
-                transaction_id=transaction_id
-            )
-
-            # Send notification
-            background_tasks.add_task(
-                send_payment_notification,
-                transaction_id=transaction_id,
-                status="success"
-            )
-
-        # PhonePe expects 200 OK response
-        return JSONResponse(
-            status_code=200,
-            content={"success": True}
-        )
-
-    except Exception as e:
-        logger.error(f"Error processing payment callback: {e}")
-        # Still return 200 to PhonePe to avoid retries
-        return JSONResponse(
-            status_code=200,
-            content={"success": False, "error": str(e)}
-        )
-
-
-@router.get("/redirect")
-async def payment_redirect(
-    transaction_id: str,
-    code: str = None,
-    checksum: str = None
-):
-    """Handle PhonePe redirect after payment"""
-    try:
-        phonepe_service = get_payment_service()
-
-        # Check payment status
-        status_response = await phonepe_service.check_payment_status(transaction_id)
-
-        # Redirect to appropriate frontend page
-        if status_response.success and status_response.payment_status == PaymentStatus.SUCCESS:
-            return RedirectResponse(
-                url=f"/payment/success?transaction_id={transaction_id}",
-                status_code=302
-            )
-        else:
-            return RedirectResponse(
-                url=f"/payment/failed?transaction_id={transaction_id}&reason={status_response.message}",
-                status_code=302
-            )
-
-    except Exception as e:
-        logger.error(f"Error handling payment redirect: {e}")
-        return RedirectResponse(
-            url=f"/payment/error?message={str(e)}",
-            status_code=302
-        )
-
-
-@router.post("/status", response_model=PaymentCheckStatusResponse)
-async def check_payment_status(
-    status_request: PaymentCheckStatusRequest,
-    current_user: dict | None = None  # Make optional for testing
-):
-    """Check payment status from PhonePe"""
-    try:
-        phonepe_service = get_payment_service()
-        response = await phonepe_service.check_payment_status(
-            status_request.merchant_transaction_id
-        )
-
-        return response
-
-    except Exception as e:
-        logger.error(f"Error checking payment status: {e}")
-        raise HTTPException(status_code=500, detail=str(e))
-
-
-@router.get("/plans")
-async def get_subscription_plans():
-    """Get available subscription plans with pricing"""
-    plans = {
-        "FREE": {
-            "name": "Free",
-            "price": 0,
-            "currency": "INR",
-            "features": [
-                "5 incidents per month",
-                "Basic integrations",
-                "Community support",
-                "7-day data retention"
-            ],
-            "limits": {
-                "incidents_per_month": 5,
-                "team_members": 3,
-                "integrations": ["kubernetes", "github"],
-                "data_retention_days": 7
-            }
-        },
-        "STARTER": {
-            "name": "Starter",
-            "price": 999,  # ₹999/month
-            "currency": "INR",
-            "features": [
-                "50 incidents per month",
-                "All integrations",
-                "Email support",
-                "30-day data retention",
-                "Custom alert rules"
-            ],
-            "limits": {
-                "incidents_per_month": 50,
-                "team_members": 10,
-                "integrations": "all",
-                "data_retention_days": 30
-            }
-        },
-        "PROFESSIONAL": {
-            "name": "Professional",
-            "price": 4999,  # ₹4999/month
-            "currency": "INR",
-            "features": [
-                "Unlimited incidents",
-                "All integrations",
-                "Priority support",
-                "90-day data retention",
-                "Advanced analytics",
-                "Custom workflows"
-            ],
-            "limits": {
-                "incidents_per_month": -1,  # unlimited
-                "team_members": 50,
-                "integrations": "all",
-                "data_retention_days": 90
-            }
-        },
-        "ENTERPRISE": {
-            "name": "Enterprise",
-            "price": "custom",
-            "currency": "INR",
-            "features": [
-                "Everything in Professional",
-                "Unlimited team members",
-                "365-day data retention",
-                "24/7 phone support",
-                "Custom integrations",
-                "SLA guarantees",
-                "On-premise deployment option"
-            ],
-            "limits": {
-                "incidents_per_month": -1,
-                "team_members": -1,
-                "integrations": "all",
-                "data_retention_days": 365
-            }
-        }
-    }
-
-    return plans
-
-
-@router.post("/test/mock-payment")
-async def test_mock_payment():
-    """Test endpoint to create a mock payment for development"""
-    try:
-        # Create a test payment request
-        test_payment = PaymentRequest(
-            user_id="1",
-            amount=99900,  # ₹999 in paise
-            plan="STARTER"
-        )
-
-        mock_service = get_phonepe_mock_service()
-        response = await mock_service.initiate_payment(test_payment)
-
-        return {
-            "success": True,
-            "message": "Test payment created successfully",
-            "payment_details": response,
-            "instructions": "This is a mock payment for testing. Use the returned payment_id to check status."
-        }
-
-    except Exception as e:
-        logger.error(f"Error creating test payment: {e}")
-        raise HTTPException(status_code=500, detail=str(e))
-
-
-@router.post("/test/complete-mock/{payment_id}")
-async def complete_mock_payment(payment_id: str):
-    """Test endpoint to manually complete a mock payment"""
-    try:
-        mock_service = get_phonepe_mock_service()
-        success = mock_service.complete_mock_payment(payment_id)
-
-        if success:
-            return {
-                "success": True,
-                "message": f"Mock payment {payment_id} marked as completed",
-                "payment_id": payment_id
-            }
-        else:
-            raise HTTPException(status_code=404, detail="Payment not found")
-
-    except HTTPException:
-        raise
-    except Exception as e:
-        logger.error(f"Error completing mock payment: {e}")
-        raise HTTPException(status_code=500, detail=str(e))
-
-
-@router.get("/test/mock-transactions")
-async def get_mock_transactions():
-    """Test endpoint to view all mock transactions"""
-    try:
-        mock_service = get_phonepe_mock_service()
-        transactions = mock_service.get_all_mock_transactions()
-
-        return {
-            "success": True,
-            "transactions": transactions,
-            "count": len(transactions)
-        }
-
-    except Exception as e:
-        logger.error(f"Error getting mock transactions: {e}")
-        raise HTTPException(status_code=500, detail=str(e))
-
-
-@router.get("/debug/environment")
-async def debug_environment():
-    """Debug endpoint to check environment configuration"""
-    config = get_config()
-    return {
-        "environment": config.environment,
-        "using_mock_service": config.environment in ["development", "local"],
-        "phonepe_merchant_id": config.phonepe_merchant_id,
-        "api_host": config.api_host,
-        "api_port": config.api_port
-    }
-
-
-async def send_payment_notification(transaction_id: str, status: str):
-    """Send payment notification - implement based on your notification system"""
-    logger.info(f"Payment notification: Transaction {transaction_id} - Status: {status}")
-    # TODO: Implement email/slack/webhook notifications
-
-
-async def upgrade_user_plan_async(user_id: str, plan_id: str, transaction_id: str):
-    """Async helper to upgrade user plan after successful payment"""
-    try:
-        # Make HTTP request to alert tracking service
-        async with httpx.AsyncClient() as client:
-            response = await client.post(
-                "http://localhost:8000/api/v1/alert-tracking/upgrade-plan",
-                params={
-                    "user_id": user_id,
-                    "plan_id": plan_id,
-                    "transaction_id": transaction_id
-                }
-            )
-
-            if response.status_code == 200:
-                logger.info(f"Successfully upgraded user {user_id} to plan {plan_id}")
-            else:
-                logger.error(f"Failed to upgrade user plan: {response.text}")
-    except Exception as e:
-        logger.error(f"Error upgrading user plan: {e}")
->>>>>>> c21f3d37
+        logger.error(f"Error upgrading user plan: {e}")