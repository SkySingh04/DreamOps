<<<<<<< HEAD
"""AI Agent control and monitoring endpoints."""

import asyncio
import uuid
from datetime import UTC, datetime, timedelta

from fastapi import APIRouter, BackgroundTasks, HTTPException, Query
from fastapi.responses import JSONResponse

from src.oncall_agent.agent import OncallAgent
from src.oncall_agent.api.schemas import (
    ActionType,
    AgentResponse,
    AgentStatus,
    AgentTriggerRequest,
    AIAnalysis,
    IncidentAction,
    SuccessResponse,
)
from src.oncall_agent.utils import get_logger

logger = get_logger(__name__)
router = APIRouter(prefix="/agent", tags=["ai-agent"])

# Global agent instance (shared with main API)
agent_instance: OncallAgent | None = None

# Agent metrics storage
AGENT_METRICS = {
    "incidents_processed": 0,
    "total_response_time_ms": 0,
    "errors": [],
    "last_analysis": None,
    "start_time": datetime.now(UTC)
}


async def get_agent() -> OncallAgent:
    """Get or create agent instance."""
    global agent_instance
    if not agent_instance:
        agent_instance = OncallAgent()
        await agent_instance.connect_integrations()
    return agent_instance


@router.get("/status", response_model=AgentStatus)
async def get_agent_status() -> AgentStatus:
    """Get AI agent system status."""
    try:
        agent = await get_agent()

        # Calculate metrics
        uptime = (datetime.now(UTC) - AGENT_METRICS["start_time"]).total_seconds()
        avg_response_time = (
            AGENT_METRICS["total_response_time_ms"] / AGENT_METRICS["incidents_processed"]
            if AGENT_METRICS["incidents_processed"] > 0 else 0
        )

        # Get active integrations
        active_integrations = []
        for name, integration in agent.mcp_integrations.items():
            if await integration.health_check():
                active_integrations.append(name)

        return AgentStatus(
            status="healthy" if not AGENT_METRICS["errors"] else "degraded",
            version="1.0.0",
            uptime_seconds=uptime,
            incidents_processed_today=AGENT_METRICS["incidents_processed"],
            average_response_time_ms=avg_response_time,
            queue_size=0,  # Mock for now
            active_integrations=active_integrations,
            last_error=AGENT_METRICS["errors"][-1] if AGENT_METRICS["errors"] else None
        )
    except Exception as e:
        logger.error(f"Error getting agent status: {e}")
        raise HTTPException(status_code=500, detail=str(e))


@router.post("/analyze", response_model=AgentResponse)
async def trigger_analysis(
    request: AgentTriggerRequest,
    background_tasks: BackgroundTasks
) -> AgentResponse:
    """Manually trigger AI analysis for an incident."""
    try:
        start_time = datetime.now(UTC)

        # Mock analysis for now
        analysis = AIAnalysis(
            summary="Service experiencing intermittent connectivity issues with database",
            root_cause="Network packet loss detected between service pods and database cluster",
            impact_assessment="Approximately 15% of API requests failing with timeout errors",
            recommended_actions=[
                {
                    "type": "immediate",
                    "action": "restart_network_pods",
                    "reason": "Reset network stack to clear potential buffer issues",
                    "estimated_impact": "2-3 minutes of additional downtime"
                },
                {
                    "type": "investigation",
                    "action": "check_network_policies",
                    "reason": "Verify no recent changes to network policies",
                    "estimated_impact": "none"
                },
                {
                    "type": "long_term",
                    "action": "implement_circuit_breaker",
                    "reason": "Prevent cascade failures during network issues",
                    "estimated_impact": "improved resilience"
                }
            ],
            confidence_score=0.82,
            related_incidents=["inc-789", "inc-790"],
            knowledge_base_references=["kb-net-001", "kb-timeout-002"]
        )

        # Calculate execution time
        execution_time = (datetime.now(UTC) - start_time).total_seconds() * 1000

        # Update metrics
        AGENT_METRICS["incidents_processed"] += 1
        AGENT_METRICS["total_response_time_ms"] += execution_time
        AGENT_METRICS["last_analysis"] = datetime.now(UTC)

        # Mock automated actions
        automated_actions = []
        if request.context.get("auto_remediate", False):
            automated_actions.append(IncidentAction(
                action_type=ActionType.RESTART_POD,
                parameters={"pod": "network-controller", "namespace": "kube-system"},
                automated=True,
                result={"status": "success", "message": "Pod restarted successfully"}
            ))

        response = AgentResponse(
            incident_id=request.incident_id,
            analysis=analysis,
            automated_actions=automated_actions,
            execution_time_ms=execution_time,
            tokens_used=1250  # Mock token count
        )

        # Trigger any automated actions in background
        if automated_actions:
            background_tasks.add_task(
                execute_automated_actions,
                request.incident_id,
                automated_actions
            )

        return response

    except Exception as e:
        logger.error(f"Error during analysis: {e}")
        AGENT_METRICS["errors"].append(str(e))
        raise HTTPException(status_code=500, detail=str(e))


async def execute_automated_actions(incident_id: str, actions: list[IncidentAction]):
    """Execute automated actions (mock implementation)."""
    for action in actions:
        logger.info(f"Executing automated action {action.action_type} for incident {incident_id}")
        await asyncio.sleep(1)  # Simulate action execution


@router.get("/capabilities")
async def get_agent_capabilities() -> JSONResponse:
    """Get AI agent capabilities and supported actions."""
    try:
        agent = await get_agent()

        capabilities = {
            "analysis": {
                "root_cause_analysis": True,
                "impact_assessment": True,
                "pattern_recognition": True,
                "anomaly_detection": True,
                "predictive_analysis": False  # Coming soon
            },
            "supported_actions": [
                {
                    "type": ActionType.RESTART_POD.value,
                    "description": "Restart Kubernetes pods",
                    "automated": True
                },
                {
                    "type": ActionType.SCALE_DEPLOYMENT.value,
                    "description": "Scale Kubernetes deployments",
                    "automated": True
                },
                {
                    "type": ActionType.ROLLBACK.value,
                    "description": "Rollback deployments",
                    "automated": False,
                    "requires_approval": True
                },
                {
                    "type": ActionType.RUN_DIAGNOSTICS.value,
                    "description": "Run diagnostic commands",
                    "automated": True
                },
                {
                    "type": ActionType.CREATE_TICKET.value,
                    "description": "Create tracking tickets",
                    "automated": True
                }
            ],
            "integrations": {}
        }

        # Add integration capabilities
        for name, integration in agent.mcp_integrations.items():
            capabilities["integrations"][name] = {
                "connected": await integration.health_check(),
                "capabilities": integration.get_capabilities()
            }

        return JSONResponse(content=capabilities)

    except Exception as e:
        logger.error(f"Error getting capabilities: {e}")
        raise HTTPException(status_code=500, detail=str(e))


@router.get("/knowledge-base")
async def search_knowledge_base(
    query: str = Query(..., description="Search query"),
    limit: int = Query(10, ge=1, le=50)
) -> JSONResponse:
    """Search agent knowledge base."""
    try:
        # Mock knowledge base search
        results = []

        # Simulate different types of knowledge base entries
        kb_entries = [
            {
                "id": "kb-001",
                "title": "Handling Database Connection Pool Exhaustion",
                "type": "runbook",
                "relevance_score": 0.95
            },
            {
                "id": "kb-002",
                "title": "Kubernetes Pod CrashLoopBackOff Resolution",
                "type": "troubleshooting",
                "relevance_score": 0.87
            },
            {
                "id": "kb-003",
                "title": "Network Timeout Patterns and Solutions",
                "type": "pattern",
                "relevance_score": 0.82
            },
            {
                "id": "kb-004",
                "title": "Service Mesh Configuration Best Practices",
                "type": "best_practice",
                "relevance_score": 0.75
            }
        ]

        # Filter based on query (mock relevance)
        for entry in kb_entries[:limit]:
            if query.lower() in entry["title"].lower():
                entry["relevance_score"] = min(1.0, entry["relevance_score"] + 0.1)
            results.append(entry)

        # Sort by relevance
        results.sort(key=lambda x: x["relevance_score"], reverse=True)

        return JSONResponse(content={
            "query": query,
            "results": results[:limit],
            "total_results": len(results)
        })

    except Exception as e:
        logger.error(f"Error searching knowledge base: {e}")
        raise HTTPException(status_code=500, detail=str(e))


@router.get("/learning-metrics")
async def get_learning_metrics() -> JSONResponse:
    """Get AI agent learning and improvement metrics."""
    try:
        # Mock learning metrics
        metrics = {
            "accuracy_metrics": {
                "root_cause_accuracy": 0.84,
                "action_success_rate": 0.91,
                "false_positive_rate": 0.06,
                "trend": "improving"
            },
            "learning_stats": {
                "patterns_learned": 156,
                "incidents_analyzed": AGENT_METRICS["incidents_processed"],
                "knowledge_base_size": 1024,
                "last_model_update": (datetime.now(UTC) - timedelta(days=3)).isoformat()
            },
            "performance_over_time": [
                {"date": (datetime.now(UTC) - timedelta(days=i)).date().isoformat(),
                 "accuracy": 0.80 + (i * 0.01),
                 "incidents": 20 + i}
                for i in range(7, -1, -1)
            ]
        }

        return JSONResponse(content=metrics)

    except Exception as e:
        logger.error(f"Error getting learning metrics: {e}")
        raise HTTPException(status_code=500, detail=str(e))


@router.post("/feedback")
async def submit_feedback(
    incident_id: str = Query(..., description="Incident ID"),
    helpful: bool = Query(..., description="Was the analysis helpful?"),
    accuracy: int = Query(..., ge=1, le=5, description="Accuracy rating (1-5)"),
    comments: str | None = Query(None, description="Additional comments")
) -> SuccessResponse:
    """Submit feedback on AI analysis."""
    try:
        # Store feedback (mock for now)
        feedback_data = {
            "incident_id": incident_id,
            "helpful": helpful,
            "accuracy": accuracy,
            "comments": comments,
            "timestamp": datetime.now(UTC).isoformat()
        }

        logger.info(f"Received feedback for incident {incident_id}: {feedback_data}")

        return SuccessResponse(
            success=True,
            message="Feedback submitted successfully",
            data={"feedback_id": str(uuid.uuid4())}
        )

    except Exception as e:
        logger.error(f"Error submitting feedback: {e}")
        raise HTTPException(status_code=500, detail=str(e))


@router.get("/prompts")
async def get_agent_prompts() -> JSONResponse:
    """Get current agent prompt templates (for transparency)."""
    try:
        # Return sanitized prompt templates
        prompts = {
            "incident_analysis": {
                "description": "Main prompt for analyzing incidents",
                "variables": ["incident_description", "service_context", "recent_changes"],
                "example": "Analyze the following incident and provide root cause analysis..."
            },
            "action_recommendation": {
                "description": "Prompt for recommending remediation actions",
                "variables": ["incident_type", "service_architecture", "constraints"],
                "example": "Based on the analysis, recommend appropriate remediation actions..."
            },
            "pattern_detection": {
                "description": "Prompt for detecting incident patterns",
                "variables": ["incident_history", "time_range", "service_name"],
                "example": "Identify any patterns in the following incident history..."
            }
        }

        return JSONResponse(content={"prompts": prompts})

    except Exception as e:
        logger.error(f"Error getting prompts: {e}")
        raise HTTPException(status_code=500, detail=str(e))
=======
"""AI Agent control and monitoring endpoints."""

import asyncio
import uuid
from datetime import datetime, timedelta, timezone
UTC = timezone.utc

from fastapi import APIRouter, BackgroundTasks, HTTPException, Query
from fastapi.responses import JSONResponse

from src.oncall_agent.agent import OncallAgent
from src.oncall_agent.api.schemas import (
    ActionHistory,
    ActionRiskAssessment,
    ActionType,
    AgentResponse,
    AgentStatus,
    AgentTriggerRequest,
    AIAgentConfig,
    AIAgentConfigUpdate,
    AIAnalysis,
    AIMode,
    ApprovalRequest,
    ConfidenceFactors,
    ConfidenceScore,
    DryRunResult,
    IncidentAction,
    NotificationPreferences,
    RiskLevel,
    SafetyConfig,
    SuccessResponse,
)
from src.oncall_agent.utils import get_logger

logger = get_logger(__name__)
router = APIRouter(prefix="/agent", tags=["ai-agent"])

# Global agent instance (shared with main API)
agent_instance: OncallAgent | None = None

# Agent metrics storage
AGENT_METRICS = {
    "incidents_processed": 0,
    "total_response_time_ms": 0,
    "errors": [],
    "last_analysis": None,
    "start_time": datetime.now(timezone.utc)
}

# Default risk matrix for AI actions
DEFAULT_RISK_MATRIX = {
    "low": [
        "Read metrics and logs",
        "Query monitoring systems", 
        "Generate reports",
        "Send notifications",
        "Update incident status",
    ],
    "medium": [
        "Restart services",
        "Scale deployments",
        "Clear caches", 
        "Rotate credentials",
        "Update configurations",
    ],
    "high": [
        "Delete resources",
        "Modify production data",
        "Change security settings",
        "Perform database operations", 
        "Execute custom scripts",
    ],
}

# In-memory configuration storage (in production, this would be database-backed)
AGENT_CONFIG = AIAgentConfig(
    mode=AIMode.APPROVAL,
    confidence_threshold=70,
    risk_matrix=DEFAULT_RISK_MATRIX,
    auto_execute_enabled=True,
    approval_required_for=[RiskLevel.MEDIUM, RiskLevel.HIGH],
    notification_preferences=NotificationPreferences(
        slack_enabled=True,
        email_enabled=False,
        channels=[],
    ),
)

# Safety configuration
SAFETY_CONFIG = SafetyConfig(
    dry_run_mode=False,
    confidence_threshold=0.8,
    risk_tolerance=RiskLevel.MEDIUM,
    auto_execute_permissions={
        "read_logs": True,
        "check_status": True,
        "restart_pod": False,
        "scale_deployment": False,
        "delete_resource": False,
        "modify_database": False,
    },
    mandatory_approval_actions=["delete_resource", "modify_database", "change_security"],
    emergency_stop_active=False,
)

# In-memory storage for safety features
APPROVAL_QUEUE: dict[str, ApprovalRequest] = {}
ACTION_HISTORY: list[ActionHistory] = []
CONFIDENCE_HISTORY: list[tuple[datetime, float]] = []


# Risk Assessment Matrix
RISK_MATRIX = {
    "read_operations": {
        "view_logs": RiskLevel.LOW,
        "check_status": RiskLevel.LOW,
        "gather_metrics": RiskLevel.LOW,
        "list_resources": RiskLevel.LOW,
    },
    "operational_changes": {
        "restart_pod": RiskLevel.MEDIUM,
        "restart_service": RiskLevel.MEDIUM,
        "scale_deployment": RiskLevel.MEDIUM,
        "update_config": RiskLevel.MEDIUM,
        "clear_cache": RiskLevel.MEDIUM,
        "rotate_credentials": RiskLevel.MEDIUM,
    },
    "destructive_operations": {
        "delete_resource": RiskLevel.HIGH,
        "modify_database": RiskLevel.HIGH,
        "change_security": RiskLevel.HIGH,
        "network_changes": RiskLevel.HIGH,
        "system_restart": RiskLevel.HIGH,
    },
}


class ConfidenceScorer:
    """Calculate confidence scores for AI actions."""
    
    @staticmethod
    def calculate_confidence(incident_data: dict, context_quality: float = 0.8) -> ConfidenceScore:
        """Calculate overall confidence score."""
        
        # Mock confidence calculation (in production, use ML models)
        factors = ConfidenceFactors(
            pattern_recognition=min(1.0, len(incident_data.get("symptoms", [])) * 0.2),
            historical_success=0.75,  # Mock historical success rate
            context_quality=context_quality,
            resource_availability=0.9,  # Mock resource availability
            time_sensitivity=0.8 if incident_data.get("severity") == "high" else 0.6,
        )
        
        # Weighted calculation
        overall_confidence = (
            factors.pattern_recognition * 0.30 +
            factors.historical_success * 0.25 +
            factors.context_quality * 0.20 +
            factors.resource_availability * 0.15 +
            factors.time_sensitivity * 0.10
        )
        
        # Determine recommendation
        if overall_confidence >= 0.8:
            recommendation = "High confidence - safe for auto-execution"
        elif overall_confidence >= 0.6:
            recommendation = "Medium confidence - consider approval workflow"
        else:
            recommendation = "Low confidence - requires human intervention"
        
        threshold_met = overall_confidence >= SAFETY_CONFIG.confidence_threshold
        
        return ConfidenceScore(
            overall_confidence=overall_confidence,
            factor_breakdown=factors,
            recommendation=recommendation,
            threshold_met=threshold_met,
        )


class RiskAssessment:
    """Assess risk levels for actions."""
    
    @staticmethod
    def classify_action_risk(action_type: str, action_details: dict) -> ActionRiskAssessment:
        """Classify the risk level of an action."""
        
        # Find risk level in matrix
        risk_level = RiskLevel.MEDIUM  # Default
        for category, actions in RISK_MATRIX.items():
            if action_type in actions:
                risk_level = actions[action_type]
                break
        
        # Determine risk factors
        risk_factors = []
        if action_details.get("affects_production", False):
            risk_factors.append("affects_production")
        if action_details.get("data_modification", False):
            risk_factors.append("data_modification")
        if action_details.get("security_impact", False):
            risk_factors.append("security_impact")
        
        # Check permissions
        auto_execute_allowed = (
            SAFETY_CONFIG.auto_execute_permissions.get(action_type, False) and
            risk_level != RiskLevel.HIGH and
            not SAFETY_CONFIG.emergency_stop_active
        )
        
        requires_approval = (
            action_type in SAFETY_CONFIG.mandatory_approval_actions or
            risk_level == RiskLevel.HIGH or
            not auto_execute_allowed
        )
        
        return ActionRiskAssessment(
            action_type=action_type,
            risk_level=risk_level,
            risk_factors=risk_factors,
            auto_execute_allowed=auto_execute_allowed,
            requires_approval=requires_approval,
        )


class DryRunExecutor:
    """Execute dry run simulations."""
    
    @staticmethod
    def execute_dry_run(action_plan: list[dict]) -> list[DryRunResult]:
        """Simulate action execution without actually performing actions."""
        results = []
        
        for i, action in enumerate(action_plan):
            action_id = f"dryrun_{uuid.uuid4().hex[:8]}"
            action_type = action.get("type", "unknown")
            
            # Simulate execution logic
            would_execute = not SAFETY_CONFIG.emergency_stop_active
            
            # Generate realistic outcomes
            if action_type == "restart_pod":
                expected_outcome = f"Pod {action.get('target', 'unknown')} would be restarted"
                potential_risks = ["Brief service interruption", "Potential data loss in transit"]
                rollback_plan = "Monitor pod startup and rollback if health checks fail"
                estimated_duration = 60
            elif action_type == "scale_deployment":
                replicas = action.get("replicas", 3)
                expected_outcome = f"Deployment scaled to {replicas} replicas"
                potential_risks = ["Resource exhaustion", "Increased costs"]
                rollback_plan = f"Scale back to original replica count"
                estimated_duration = 30
            else:
                expected_outcome = f"Would execute {action_type} action"
                potential_risks = ["Unknown side effects"]
                rollback_plan = "Manual intervention required"
                estimated_duration = 120
            
            result = DryRunResult(
                action_id=action_id,
                action_type=action_type,
                would_execute=would_execute,
                expected_outcome=expected_outcome,
                potential_risks=potential_risks,
                rollback_plan=rollback_plan,
                estimated_duration=estimated_duration,
                resource_impact={
                    "cpu_impact": "low",
                    "memory_impact": "medium",
                    "network_impact": "low",
                },
            )
            results.append(result)
        
        return results


class RollbackManager:
    """Manage action rollbacks."""
    
    @staticmethod
    def record_action(action_type: str, action_details: dict, original_state: dict) -> str:
        """Record an executed action for potential rollback."""
        action_id = f"action_{uuid.uuid4().hex[:8]}"
        
        action_record = ActionHistory(
            id=action_id,
            incident_id=action_details.get("incident_id", "unknown"),
            action_type=action_type,
            action_details=action_details,
            executed_at=datetime.now(UTC),
            original_state=original_state,
            rollback_available=action_type in ["restart_pod", "scale_deployment", "update_config"],
        )
        
        ACTION_HISTORY.append(action_record)
        return action_id
    
    @staticmethod
    def rollback_action(action_id: str) -> dict:
        """Rollback a specific action."""
        action = next((a for a in ACTION_HISTORY if a.id == action_id), None)
        
        if not action:
            return {"success": False, "error": "Action not found"}
        
        if not action.rollback_available:
            return {"success": False, "error": "Rollback not supported for this action"}
        
        if action.rollback_executed:
            return {"success": False, "error": "Action already rolled back"}
        
        # Simulate rollback logic
        if action.action_type == "restart_pod":
            rollback_result = "Pod rollback initiated"
        elif action.action_type == "scale_deployment":
            original_replicas = action.original_state.get("replicas", 1)
            rollback_result = f"Deployment scaled back to {original_replicas} replicas"
        else:
            rollback_result = "Configuration restored to original state"
        
        # Mark as rolled back
        action.rollback_executed = True
        action.rollback_at = datetime.now(UTC)
        
        return {
            "success": True,
            "message": "Action rolled back successfully",
            "details": rollback_result,
        }


async def get_agent() -> OncallAgent:
    """Get or create agent instance."""
    global agent_instance
    if not agent_instance:
        agent_instance = OncallAgent()
        await agent_instance.connect_integrations()
    return agent_instance


@router.get("/status", response_model=AgentStatus)
async def get_agent_status() -> AgentStatus:
    """Get AI agent system status."""
    try:
        agent = await get_agent()

        # Calculate metrics
        uptime = (datetime.now(timezone.utc) - AGENT_METRICS["start_time"]).total_seconds()
        avg_response_time = (
            AGENT_METRICS["total_response_time_ms"] / AGENT_METRICS["incidents_processed"]
            if AGENT_METRICS["incidents_processed"] > 0 else 0
        )

        # Get active integrations
        active_integrations = []
        for name, integration in agent.mcp_integrations.items():
            if await integration.health_check():
                active_integrations.append(name)

        return AgentStatus(
            status="healthy" if not AGENT_METRICS["errors"] else "degraded",
            version="1.0.0",
            uptime_seconds=uptime,
            incidents_processed_today=AGENT_METRICS["incidents_processed"],
            average_response_time_ms=avg_response_time,
            queue_size=0,  # Mock for now
            active_integrations=active_integrations,
            last_error=AGENT_METRICS["errors"][-1] if AGENT_METRICS["errors"] else None
        )
    except Exception as e:
        logger.error(f"Error getting agent status: {e}")
        raise HTTPException(status_code=500, detail=str(e))


@router.post("/analyze", response_model=AgentResponse)
async def trigger_analysis(
    request: AgentTriggerRequest,
    background_tasks: BackgroundTasks
) -> AgentResponse:
    """Manually trigger AI analysis for an incident."""
    try:
        start_time = datetime.now(timezone.utc)

        # Mock analysis for now
        analysis = AIAnalysis(
            summary="Service experiencing intermittent connectivity issues with database",
            root_cause="Network packet loss detected between service pods and database cluster",
            impact_assessment="Approximately 15% of API requests failing with timeout errors",
            recommended_actions=[
                {
                    "type": "immediate",
                    "action": "restart_network_pods",
                    "reason": "Reset network stack to clear potential buffer issues",
                    "estimated_impact": "2-3 minutes of additional downtime"
                },
                {
                    "type": "investigation",
                    "action": "check_network_policies",
                    "reason": "Verify no recent changes to network policies",
                    "estimated_impact": "none"
                },
                {
                    "type": "long_term",
                    "action": "implement_circuit_breaker",
                    "reason": "Prevent cascade failures during network issues",
                    "estimated_impact": "improved resilience"
                }
            ],
            confidence_score=0.82,
            related_incidents=["inc-789", "inc-790"],
            knowledge_base_references=["kb-net-001", "kb-timeout-002"]
        )

        # Calculate execution time
        execution_time = (datetime.now(timezone.utc) - start_time).total_seconds() * 1000

        # Update metrics
        AGENT_METRICS["incidents_processed"] += 1
        AGENT_METRICS["total_response_time_ms"] += execution_time
        AGENT_METRICS["last_analysis"] = datetime.now(timezone.utc)

        # Mock automated actions
        automated_actions = []
        if request.context.get("auto_remediate", False):
            automated_actions.append(IncidentAction(
                action_type=ActionType.RESTART_POD,
                parameters={"pod": "network-controller", "namespace": "kube-system"},
                automated=True,
                result={"status": "success", "message": "Pod restarted successfully"}
            ))

        response = AgentResponse(
            incident_id=request.incident_id,
            analysis=analysis,
            automated_actions=automated_actions,
            execution_time_ms=execution_time,
            tokens_used=1250  # Mock token count
        )

        # Trigger any automated actions in background
        if automated_actions:
            background_tasks.add_task(
                execute_automated_actions,
                request.incident_id,
                automated_actions
            )

        return response

    except Exception as e:
        logger.error(f"Error during analysis: {e}")
        AGENT_METRICS["errors"].append(str(e))
        raise HTTPException(status_code=500, detail=str(e))


async def execute_automated_actions(incident_id: str, actions: list[IncidentAction]):
    """Execute automated actions (mock implementation)."""
    for action in actions:
        logger.info(f"Executing automated action {action.action_type} for incident {incident_id}")
        await asyncio.sleep(1)  # Simulate action execution


@router.get("/capabilities")
async def get_agent_capabilities() -> JSONResponse:
    """Get AI agent capabilities and supported actions."""
    try:
        agent = await get_agent()

        capabilities = {
            "analysis": {
                "root_cause_analysis": True,
                "impact_assessment": True,
                "pattern_recognition": True,
                "anomaly_detection": True,
                "predictive_analysis": False  # Coming soon
            },
            "supported_actions": [
                {
                    "type": ActionType.RESTART_POD.value,
                    "description": "Restart Kubernetes pods",
                    "automated": True
                },
                {
                    "type": ActionType.SCALE_DEPLOYMENT.value,
                    "description": "Scale Kubernetes deployments",
                    "automated": True
                },
                {
                    "type": ActionType.ROLLBACK.value,
                    "description": "Rollback deployments",
                    "automated": False,
                    "requires_approval": True
                },
                {
                    "type": ActionType.RUN_DIAGNOSTICS.value,
                    "description": "Run diagnostic commands",
                    "automated": True
                },
                {
                    "type": ActionType.CREATE_TICKET.value,
                    "description": "Create tracking tickets",
                    "automated": True
                }
            ],
            "integrations": {}
        }

        # Add integration capabilities
        for name, integration in agent.mcp_integrations.items():
            capabilities["integrations"][name] = {
                "connected": await integration.health_check(),
                "capabilities": integration.get_capabilities()
            }

        return JSONResponse(content=capabilities)

    except Exception as e:
        logger.error(f"Error getting capabilities: {e}")
        raise HTTPException(status_code=500, detail=str(e))


@router.get("/knowledge-base")
async def search_knowledge_base(
    query: str = Query(..., description="Search query"),
    limit: int = Query(10, ge=1, le=50)
) -> JSONResponse:
    """Search agent knowledge base."""
    try:
        # Mock knowledge base search
        results = []

        # Simulate different types of knowledge base entries
        kb_entries = [
            {
                "id": "kb-001",
                "title": "Handling Database Connection Pool Exhaustion",
                "type": "runbook",
                "relevance_score": 0.95
            },
            {
                "id": "kb-002",
                "title": "Kubernetes Pod CrashLoopBackOff Resolution",
                "type": "troubleshooting",
                "relevance_score": 0.87
            },
            {
                "id": "kb-003",
                "title": "Network Timeout Patterns and Solutions",
                "type": "pattern",
                "relevance_score": 0.82
            },
            {
                "id": "kb-004",
                "title": "Service Mesh Configuration Best Practices",
                "type": "best_practice",
                "relevance_score": 0.75
            }
        ]

        # Filter based on query (mock relevance)
        for entry in kb_entries[:limit]:
            if query.lower() in entry["title"].lower():
                entry["relevance_score"] = min(1.0, entry["relevance_score"] + 0.1)
            results.append(entry)

        # Sort by relevance
        results.sort(key=lambda x: x["relevance_score"], reverse=True)

        return JSONResponse(content={
            "query": query,
            "results": results[:limit],
            "total_results": len(results)
        })

    except Exception as e:
        logger.error(f"Error searching knowledge base: {e}")
        raise HTTPException(status_code=500, detail=str(e))


@router.get("/learning-metrics")
async def get_learning_metrics() -> JSONResponse:
    """Get AI agent learning and improvement metrics."""
    try:
        # Mock learning metrics
        metrics = {
            "accuracy_metrics": {
                "root_cause_accuracy": 0.84,
                "action_success_rate": 0.91,
                "false_positive_rate": 0.06,
                "trend": "improving"
            },
            "learning_stats": {
                "patterns_learned": 156,
                "incidents_analyzed": AGENT_METRICS["incidents_processed"],
                "knowledge_base_size": 1024,
                "last_model_update": (datetime.now(timezone.utc) - timedelta(days=3)).isoformat()
            },
            "performance_over_time": [
                {"date": (datetime.now(timezone.utc) - timedelta(days=i)).date().isoformat(),
                 "accuracy": 0.80 + (i * 0.01),
                 "incidents": 20 + i}
                for i in range(7, -1, -1)
            ]
        }

        return JSONResponse(content=metrics)

    except Exception as e:
        logger.error(f"Error getting learning metrics: {e}")
        raise HTTPException(status_code=500, detail=str(e))


@router.post("/feedback")
async def submit_feedback(
    incident_id: str = Query(..., description="Incident ID"),
    helpful: bool = Query(..., description="Was the analysis helpful?"),
    accuracy: int = Query(..., ge=1, le=5, description="Accuracy rating (1-5)"),
    comments: str | None = Query(None, description="Additional comments")
) -> SuccessResponse:
    """Submit feedback on AI analysis."""
    try:
        # Store feedback (mock for now)
        feedback_data = {
            "incident_id": incident_id,
            "helpful": helpful,
            "accuracy": accuracy,
            "comments": comments,
            "timestamp": datetime.now(timezone.utc).isoformat()
        }

        logger.info(f"Received feedback for incident {incident_id}: {feedback_data}")

        return SuccessResponse(
            success=True,
            message="Feedback submitted successfully",
            data={"feedback_id": str(uuid.uuid4())}
        )

    except Exception as e:
        logger.error(f"Error submitting feedback: {e}")
        raise HTTPException(status_code=500, detail=str(e))


@router.get("/config", response_model=AIAgentConfig)
async def get_agent_config() -> AIAgentConfig:
    """Get current AI agent configuration."""
    try:
        return AGENT_CONFIG
    except Exception as e:
        logger.error(f"Error getting agent config: {e}")
        raise HTTPException(status_code=500, detail=str(e))


@router.put("/config", response_model=AIAgentConfig)
async def update_agent_config(config_update: AIAgentConfigUpdate) -> AIAgentConfig:
    """Update AI agent configuration."""
    try:
        global AGENT_CONFIG
        
        # Update only provided fields
        update_data = config_update.model_dump(exclude_unset=True)
        
        # Create new config with updates
        current_config = AGENT_CONFIG.model_dump()
        current_config.update(update_data)
        
        # Validate and create new config
        AGENT_CONFIG = AIAgentConfig(**current_config)
        
        logger.info(f"Agent configuration updated: {update_data}")
        return AGENT_CONFIG
        
    except Exception as e:
        logger.error(f"Error updating agent config: {e}")
        raise HTTPException(status_code=500, detail=str(e))


# Safety and Risk Management Endpoints

@router.get("/safety-config", response_model=SafetyConfig)
async def get_safety_config() -> SafetyConfig:
    """Get current safety configuration."""
    try:
        return SAFETY_CONFIG
    except Exception as e:
        logger.error(f"Error getting safety config: {e}")
        raise HTTPException(status_code=500, detail=str(e))


@router.put("/safety-config", response_model=SafetyConfig)
async def update_safety_config(config_update: dict) -> SafetyConfig:
    """Update safety configuration."""
    try:
        global SAFETY_CONFIG
        
        # Update configuration fields
        for key, value in config_update.items():
            if hasattr(SAFETY_CONFIG, key):
                setattr(SAFETY_CONFIG, key, value)
        
        logger.info(f"Safety configuration updated: {config_update}")
        return SAFETY_CONFIG
        
    except Exception as e:
        logger.error(f"Error updating safety config: {e}")
        raise HTTPException(status_code=500, detail=str(e))


@router.post("/dry-run", response_model=list[DryRunResult])
async def execute_dry_run(action_plan: list[dict]) -> list[DryRunResult]:
    """Execute a dry run simulation of action plan."""
    try:
        results = DryRunExecutor.execute_dry_run(action_plan)
        logger.info(f"Dry run executed for {len(action_plan)} actions")
        return results
        
    except Exception as e:
        logger.error(f"Error executing dry run: {e}")
        raise HTTPException(status_code=500, detail=str(e))


@router.post("/confidence-score")
async def calculate_confidence(incident_data: dict) -> ConfidenceScore:
    """Calculate confidence score for incident analysis."""
    try:
        confidence_result = ConfidenceScorer.calculate_confidence(incident_data)
        
        # Record confidence history
        CONFIDENCE_HISTORY.append((datetime.now(UTC), confidence_result.overall_confidence))
        
        # Keep only last 100 entries
        if len(CONFIDENCE_HISTORY) > 100:
            CONFIDENCE_HISTORY.pop(0)
        
        logger.info(f"Confidence calculated: {confidence_result.overall_confidence:.2f}")
        return confidence_result
        
    except Exception as e:
        logger.error(f"Error calculating confidence: {e}")
        raise HTTPException(status_code=500, detail=str(e))


@router.post("/risk-assessment")
async def assess_risk(action_type: str, action_details: dict = {}) -> ActionRiskAssessment:
    """Assess risk level for a specific action."""
    try:
        risk_assessment = RiskAssessment.classify_action_risk(action_type, action_details)
        logger.info(f"Risk assessed for {action_type}: {risk_assessment.risk_level}")
        return risk_assessment
        
    except Exception as e:
        logger.error(f"Error assessing risk: {e}")
        raise HTTPException(status_code=500, detail=str(e))


@router.get("/approvals/pending")
async def get_pending_approvals() -> list[ApprovalRequest]:
    """Get list of pending approval requests."""
    try:
        pending = [req for req in APPROVAL_QUEUE.values() if req.status == "PENDING"]
        
        # Check for expired approvals
        current_time = datetime.now(UTC)
        for approval in pending:
            if current_time > approval.timeout_at:
                approval.status = "EXPIRED"
        
        return [req for req in pending if req.status == "PENDING"]
        
    except Exception as e:
        logger.error(f"Error getting pending approvals: {e}")
        raise HTTPException(status_code=500, detail=str(e))


@router.post("/approvals/{approval_id}/approve")
async def approve_action(approval_id: str, comments: str = "") -> SuccessResponse:
    """Approve a pending action."""
    try:
        if approval_id not in APPROVAL_QUEUE:
            raise HTTPException(status_code=404, detail="Approval request not found")
        
        approval = APPROVAL_QUEUE[approval_id]
        if approval.status != "PENDING":
            raise HTTPException(status_code=400, detail=f"Approval already {approval.status}")
        
        approval.status = "APPROVED"
        approval.comments = comments
        
        # In real implementation, would execute the approved actions
        logger.info(f"Action approved: {approval_id}")
        
        return SuccessResponse(
            success=True,
            message="Action approved and will be executed",
            data={"approval_id": approval_id}
        )
        
    except HTTPException:
        raise
    except Exception as e:
        logger.error(f"Error approving action: {e}")
        raise HTTPException(status_code=500, detail=str(e))


@router.post("/approvals/{approval_id}/reject")
async def reject_action(approval_id: str, comments: str = "") -> SuccessResponse:
    """Reject a pending action."""
    try:
        if approval_id not in APPROVAL_QUEUE:
            raise HTTPException(status_code=404, detail="Approval request not found")
        
        approval = APPROVAL_QUEUE[approval_id]
        if approval.status != "PENDING":
            raise HTTPException(status_code=400, detail=f"Approval already {approval.status}")
        
        approval.status = "REJECTED"
        approval.comments = comments
        
        logger.info(f"Action rejected: {approval_id}")
        
        return SuccessResponse(
            success=True,
            message="Action rejected",
            data={"approval_id": approval_id}
        )
        
    except HTTPException:
        raise
    except Exception as e:
        logger.error(f"Error rejecting action: {e}")
        raise HTTPException(status_code=500, detail=str(e))


@router.get("/action-history")
async def get_action_history() -> list[ActionHistory]:
    """Get history of executed actions."""
    try:
        # Return last 50 actions, most recent first
        return sorted(ACTION_HISTORY, key=lambda x: x.executed_at, reverse=True)[:50]
        
    except Exception as e:
        logger.error(f"Error getting action history: {e}")
        raise HTTPException(status_code=500, detail=str(e))


@router.post("/rollback/{action_id}")
async def rollback_action(action_id: str) -> dict:
    """Rollback a specific action."""
    try:
        result = RollbackManager.rollback_action(action_id)
        
        if result["success"]:
            logger.info(f"Action rolled back: {action_id}")
        else:
            logger.warning(f"Rollback failed for {action_id}: {result['error']}")
        
        return result
        
    except Exception as e:
        logger.error(f"Error rolling back action: {e}")
        raise HTTPException(status_code=500, detail=str(e))


@router.post("/rollback-last")
async def rollback_last_action() -> dict:
    """Rollback the most recent action."""
    try:
        if not ACTION_HISTORY:
            return {"success": False, "error": "No actions to rollback"}
        
        # Find most recent rollback-able action
        for action in reversed(ACTION_HISTORY):
            if action.rollback_available and not action.rollback_executed:
                return RollbackManager.rollback_action(action.id)
        
        return {"success": False, "error": "No rollback-able actions found"}
        
    except Exception as e:
        logger.error(f"Error rolling back last action: {e}")
        raise HTTPException(status_code=500, detail=str(e))


@router.get("/confidence-history")
async def get_confidence_history() -> list[dict]:
    """Get historical confidence scores."""
    try:
        return [
            {
                "timestamp": timestamp.isoformat(),
                "confidence": confidence
            }
            for timestamp, confidence in CONFIDENCE_HISTORY
        ]
        
    except Exception as e:
        logger.error(f"Error getting confidence history: {e}")
        raise HTTPException(status_code=500, detail=str(e))


@router.post("/emergency-stop", response_model=SuccessResponse)
async def emergency_stop() -> SuccessResponse:
    """Emergency stop all AI agent operations."""
    try:
        # In a real implementation, this would:
        # 1. Stop all running AI operations
        # 2. Cancel queued tasks
        # 3. Set agent to emergency stop mode
        # 4. Send notifications to team
        
        logger.warning("Emergency stop activated for AI agent")
        
        return SuccessResponse(
            success=True,
            message="Emergency stop activated - all AI operations halted",
            data={"timestamp": datetime.now(timezone.utc).isoformat()}
        )
        
    except Exception as e:
        logger.error(f"Error during emergency stop: {e}")
        raise HTTPException(status_code=500, detail=str(e))


@router.get("/prompts")
async def get_agent_prompts() -> JSONResponse:
    """Get current agent prompt templates (for transparency)."""
    try:
        # Return sanitized prompt templates
        prompts = {
            "incident_analysis": {
                "description": "Main prompt for analyzing incidents",
                "variables": ["incident_description", "service_context", "recent_changes"],
                "example": "Analyze the following incident and provide root cause analysis..."
            },
            "action_recommendation": {
                "description": "Prompt for recommending remediation actions",
                "variables": ["incident_type", "service_architecture", "constraints"],
                "example": "Based on the analysis, recommend appropriate remediation actions..."
            },
            "pattern_detection": {
                "description": "Prompt for detecting incident patterns",
                "variables": ["incident_history", "time_range", "service_name"],
                "example": "Identify any patterns in the following incident history..."
            }
        }

        return JSONResponse(content={"prompts": prompts})

    except Exception as e:
        logger.error(f"Error getting prompts: {e}")
        raise HTTPException(status_code=500, detail=str(e))
>>>>>>> 2c0aa2bb
<|MERGE_RESOLUTION|>--- conflicted
+++ resolved
@@ -1,382 +1,3 @@
-<<<<<<< HEAD
-"""AI Agent control and monitoring endpoints."""
-
-import asyncio
-import uuid
-from datetime import UTC, datetime, timedelta
-
-from fastapi import APIRouter, BackgroundTasks, HTTPException, Query
-from fastapi.responses import JSONResponse
-
-from src.oncall_agent.agent import OncallAgent
-from src.oncall_agent.api.schemas import (
-    ActionType,
-    AgentResponse,
-    AgentStatus,
-    AgentTriggerRequest,
-    AIAnalysis,
-    IncidentAction,
-    SuccessResponse,
-)
-from src.oncall_agent.utils import get_logger
-
-logger = get_logger(__name__)
-router = APIRouter(prefix="/agent", tags=["ai-agent"])
-
-# Global agent instance (shared with main API)
-agent_instance: OncallAgent | None = None
-
-# Agent metrics storage
-AGENT_METRICS = {
-    "incidents_processed": 0,
-    "total_response_time_ms": 0,
-    "errors": [],
-    "last_analysis": None,
-    "start_time": datetime.now(UTC)
-}
-
-
-async def get_agent() -> OncallAgent:
-    """Get or create agent instance."""
-    global agent_instance
-    if not agent_instance:
-        agent_instance = OncallAgent()
-        await agent_instance.connect_integrations()
-    return agent_instance
-
-
-@router.get("/status", response_model=AgentStatus)
-async def get_agent_status() -> AgentStatus:
-    """Get AI agent system status."""
-    try:
-        agent = await get_agent()
-
-        # Calculate metrics
-        uptime = (datetime.now(UTC) - AGENT_METRICS["start_time"]).total_seconds()
-        avg_response_time = (
-            AGENT_METRICS["total_response_time_ms"] / AGENT_METRICS["incidents_processed"]
-            if AGENT_METRICS["incidents_processed"] > 0 else 0
-        )
-
-        # Get active integrations
-        active_integrations = []
-        for name, integration in agent.mcp_integrations.items():
-            if await integration.health_check():
-                active_integrations.append(name)
-
-        return AgentStatus(
-            status="healthy" if not AGENT_METRICS["errors"] else "degraded",
-            version="1.0.0",
-            uptime_seconds=uptime,
-            incidents_processed_today=AGENT_METRICS["incidents_processed"],
-            average_response_time_ms=avg_response_time,
-            queue_size=0,  # Mock for now
-            active_integrations=active_integrations,
-            last_error=AGENT_METRICS["errors"][-1] if AGENT_METRICS["errors"] else None
-        )
-    except Exception as e:
-        logger.error(f"Error getting agent status: {e}")
-        raise HTTPException(status_code=500, detail=str(e))
-
-
-@router.post("/analyze", response_model=AgentResponse)
-async def trigger_analysis(
-    request: AgentTriggerRequest,
-    background_tasks: BackgroundTasks
-) -> AgentResponse:
-    """Manually trigger AI analysis for an incident."""
-    try:
-        start_time = datetime.now(UTC)
-
-        # Mock analysis for now
-        analysis = AIAnalysis(
-            summary="Service experiencing intermittent connectivity issues with database",
-            root_cause="Network packet loss detected between service pods and database cluster",
-            impact_assessment="Approximately 15% of API requests failing with timeout errors",
-            recommended_actions=[
-                {
-                    "type": "immediate",
-                    "action": "restart_network_pods",
-                    "reason": "Reset network stack to clear potential buffer issues",
-                    "estimated_impact": "2-3 minutes of additional downtime"
-                },
-                {
-                    "type": "investigation",
-                    "action": "check_network_policies",
-                    "reason": "Verify no recent changes to network policies",
-                    "estimated_impact": "none"
-                },
-                {
-                    "type": "long_term",
-                    "action": "implement_circuit_breaker",
-                    "reason": "Prevent cascade failures during network issues",
-                    "estimated_impact": "improved resilience"
-                }
-            ],
-            confidence_score=0.82,
-            related_incidents=["inc-789", "inc-790"],
-            knowledge_base_references=["kb-net-001", "kb-timeout-002"]
-        )
-
-        # Calculate execution time
-        execution_time = (datetime.now(UTC) - start_time).total_seconds() * 1000
-
-        # Update metrics
-        AGENT_METRICS["incidents_processed"] += 1
-        AGENT_METRICS["total_response_time_ms"] += execution_time
-        AGENT_METRICS["last_analysis"] = datetime.now(UTC)
-
-        # Mock automated actions
-        automated_actions = []
-        if request.context.get("auto_remediate", False):
-            automated_actions.append(IncidentAction(
-                action_type=ActionType.RESTART_POD,
-                parameters={"pod": "network-controller", "namespace": "kube-system"},
-                automated=True,
-                result={"status": "success", "message": "Pod restarted successfully"}
-            ))
-
-        response = AgentResponse(
-            incident_id=request.incident_id,
-            analysis=analysis,
-            automated_actions=automated_actions,
-            execution_time_ms=execution_time,
-            tokens_used=1250  # Mock token count
-        )
-
-        # Trigger any automated actions in background
-        if automated_actions:
-            background_tasks.add_task(
-                execute_automated_actions,
-                request.incident_id,
-                automated_actions
-            )
-
-        return response
-
-    except Exception as e:
-        logger.error(f"Error during analysis: {e}")
-        AGENT_METRICS["errors"].append(str(e))
-        raise HTTPException(status_code=500, detail=str(e))
-
-
-async def execute_automated_actions(incident_id: str, actions: list[IncidentAction]):
-    """Execute automated actions (mock implementation)."""
-    for action in actions:
-        logger.info(f"Executing automated action {action.action_type} for incident {incident_id}")
-        await asyncio.sleep(1)  # Simulate action execution
-
-
-@router.get("/capabilities")
-async def get_agent_capabilities() -> JSONResponse:
-    """Get AI agent capabilities and supported actions."""
-    try:
-        agent = await get_agent()
-
-        capabilities = {
-            "analysis": {
-                "root_cause_analysis": True,
-                "impact_assessment": True,
-                "pattern_recognition": True,
-                "anomaly_detection": True,
-                "predictive_analysis": False  # Coming soon
-            },
-            "supported_actions": [
-                {
-                    "type": ActionType.RESTART_POD.value,
-                    "description": "Restart Kubernetes pods",
-                    "automated": True
-                },
-                {
-                    "type": ActionType.SCALE_DEPLOYMENT.value,
-                    "description": "Scale Kubernetes deployments",
-                    "automated": True
-                },
-                {
-                    "type": ActionType.ROLLBACK.value,
-                    "description": "Rollback deployments",
-                    "automated": False,
-                    "requires_approval": True
-                },
-                {
-                    "type": ActionType.RUN_DIAGNOSTICS.value,
-                    "description": "Run diagnostic commands",
-                    "automated": True
-                },
-                {
-                    "type": ActionType.CREATE_TICKET.value,
-                    "description": "Create tracking tickets",
-                    "automated": True
-                }
-            ],
-            "integrations": {}
-        }
-
-        # Add integration capabilities
-        for name, integration in agent.mcp_integrations.items():
-            capabilities["integrations"][name] = {
-                "connected": await integration.health_check(),
-                "capabilities": integration.get_capabilities()
-            }
-
-        return JSONResponse(content=capabilities)
-
-    except Exception as e:
-        logger.error(f"Error getting capabilities: {e}")
-        raise HTTPException(status_code=500, detail=str(e))
-
-
-@router.get("/knowledge-base")
-async def search_knowledge_base(
-    query: str = Query(..., description="Search query"),
-    limit: int = Query(10, ge=1, le=50)
-) -> JSONResponse:
-    """Search agent knowledge base."""
-    try:
-        # Mock knowledge base search
-        results = []
-
-        # Simulate different types of knowledge base entries
-        kb_entries = [
-            {
-                "id": "kb-001",
-                "title": "Handling Database Connection Pool Exhaustion",
-                "type": "runbook",
-                "relevance_score": 0.95
-            },
-            {
-                "id": "kb-002",
-                "title": "Kubernetes Pod CrashLoopBackOff Resolution",
-                "type": "troubleshooting",
-                "relevance_score": 0.87
-            },
-            {
-                "id": "kb-003",
-                "title": "Network Timeout Patterns and Solutions",
-                "type": "pattern",
-                "relevance_score": 0.82
-            },
-            {
-                "id": "kb-004",
-                "title": "Service Mesh Configuration Best Practices",
-                "type": "best_practice",
-                "relevance_score": 0.75
-            }
-        ]
-
-        # Filter based on query (mock relevance)
-        for entry in kb_entries[:limit]:
-            if query.lower() in entry["title"].lower():
-                entry["relevance_score"] = min(1.0, entry["relevance_score"] + 0.1)
-            results.append(entry)
-
-        # Sort by relevance
-        results.sort(key=lambda x: x["relevance_score"], reverse=True)
-
-        return JSONResponse(content={
-            "query": query,
-            "results": results[:limit],
-            "total_results": len(results)
-        })
-
-    except Exception as e:
-        logger.error(f"Error searching knowledge base: {e}")
-        raise HTTPException(status_code=500, detail=str(e))
-
-
-@router.get("/learning-metrics")
-async def get_learning_metrics() -> JSONResponse:
-    """Get AI agent learning and improvement metrics."""
-    try:
-        # Mock learning metrics
-        metrics = {
-            "accuracy_metrics": {
-                "root_cause_accuracy": 0.84,
-                "action_success_rate": 0.91,
-                "false_positive_rate": 0.06,
-                "trend": "improving"
-            },
-            "learning_stats": {
-                "patterns_learned": 156,
-                "incidents_analyzed": AGENT_METRICS["incidents_processed"],
-                "knowledge_base_size": 1024,
-                "last_model_update": (datetime.now(UTC) - timedelta(days=3)).isoformat()
-            },
-            "performance_over_time": [
-                {"date": (datetime.now(UTC) - timedelta(days=i)).date().isoformat(),
-                 "accuracy": 0.80 + (i * 0.01),
-                 "incidents": 20 + i}
-                for i in range(7, -1, -1)
-            ]
-        }
-
-        return JSONResponse(content=metrics)
-
-    except Exception as e:
-        logger.error(f"Error getting learning metrics: {e}")
-        raise HTTPException(status_code=500, detail=str(e))
-
-
-@router.post("/feedback")
-async def submit_feedback(
-    incident_id: str = Query(..., description="Incident ID"),
-    helpful: bool = Query(..., description="Was the analysis helpful?"),
-    accuracy: int = Query(..., ge=1, le=5, description="Accuracy rating (1-5)"),
-    comments: str | None = Query(None, description="Additional comments")
-) -> SuccessResponse:
-    """Submit feedback on AI analysis."""
-    try:
-        # Store feedback (mock for now)
-        feedback_data = {
-            "incident_id": incident_id,
-            "helpful": helpful,
-            "accuracy": accuracy,
-            "comments": comments,
-            "timestamp": datetime.now(UTC).isoformat()
-        }
-
-        logger.info(f"Received feedback for incident {incident_id}: {feedback_data}")
-
-        return SuccessResponse(
-            success=True,
-            message="Feedback submitted successfully",
-            data={"feedback_id": str(uuid.uuid4())}
-        )
-
-    except Exception as e:
-        logger.error(f"Error submitting feedback: {e}")
-        raise HTTPException(status_code=500, detail=str(e))
-
-
-@router.get("/prompts")
-async def get_agent_prompts() -> JSONResponse:
-    """Get current agent prompt templates (for transparency)."""
-    try:
-        # Return sanitized prompt templates
-        prompts = {
-            "incident_analysis": {
-                "description": "Main prompt for analyzing incidents",
-                "variables": ["incident_description", "service_context", "recent_changes"],
-                "example": "Analyze the following incident and provide root cause analysis..."
-            },
-            "action_recommendation": {
-                "description": "Prompt for recommending remediation actions",
-                "variables": ["incident_type", "service_architecture", "constraints"],
-                "example": "Based on the analysis, recommend appropriate remediation actions..."
-            },
-            "pattern_detection": {
-                "description": "Prompt for detecting incident patterns",
-                "variables": ["incident_history", "time_range", "service_name"],
-                "example": "Identify any patterns in the following incident history..."
-            }
-        }
-
-        return JSONResponse(content={"prompts": prompts})
-
-    except Exception as e:
-        logger.error(f"Error getting prompts: {e}")
-        raise HTTPException(status_code=500, detail=str(e))
-=======
 """AI Agent control and monitoring endpoints."""
 
 import asyncio
@@ -1327,5 +948,4 @@
 
     except Exception as e:
         logger.error(f"Error getting prompts: {e}")
-        raise HTTPException(status_code=500, detail=str(e))
->>>>>>> 2c0aa2bb
+        raise HTTPException(status_code=500, detail=str(e))