--- conflicted
+++ resolved
@@ -1,4 +1,3 @@
-<<<<<<< HEAD
 """Integration management API endpoints."""
 
 from datetime import UTC, datetime, timedelta
@@ -148,6 +147,38 @@
         raise HTTPException(status_code=500, detail=str(e))
 
 
+@router.get("/templates")
+async def get_integration_templates() -> JSONResponse:
+    """Get configuration templates for each integration type."""
+    templates = {
+        "pagerduty": {
+            "integration_url": "https://events.pagerduty.com/integration/YOUR_INTEGRATION_KEY/enqueue",
+            "webhook_secret": "optional_webhook_secret_for_verification"
+        },
+        "kubernetes": {
+            "contexts": ["production-cluster", "staging-cluster"],
+            "namespaces": {"production-cluster": "default", "staging-cluster": "default"},
+            "enable_destructive_operations": False,
+            "kubeconfig_path": "~/.kube/config"
+        },
+        "github": {
+            "token": "ghp_YOUR_PERSONAL_ACCESS_TOKEN",
+            "organization": "your-org",
+            "repositories": ["repo1", "repo2"]
+        },
+        "notion": {
+            "token": "secret_YOUR_NOTION_INTEGRATION_TOKEN",
+            "workspace_id": "YOUR_WORKSPACE_ID"
+        },
+        "grafana": {
+            "url": "https://your-grafana-instance.com",
+            "api_key": "YOUR_GRAFANA_API_KEY"
+        }
+    }
+
+    return JSONResponse(content={"templates": templates})
+
+
 @router.get("/available")
 async def get_available_integrations() -> JSONResponse:
     """Get list of available integrations that can be added."""
@@ -706,730 +737,4 @@
         return JSONResponse(content=cluster_info)
     except Exception as e:
         logger.error(f"Error getting Kubernetes cluster info: {e}")
-        raise HTTPException(status_code=500, detail=str(e))
-=======
-"""Integration management API endpoints."""
-
-from datetime import UTC, datetime, timedelta
-from typing import Any
-
-from fastapi import APIRouter, Body, HTTPException, Path, Query
-from fastapi.responses import JSONResponse
-
-from src.oncall_agent.agent import OncallAgent
-from src.oncall_agent.api.schemas import (
-    Integration,
-    IntegrationConfig,
-    IntegrationHealth,
-    IntegrationStatus,
-    SuccessResponse,
-)
-from src.oncall_agent.utils import get_logger
-
-logger = get_logger(__name__)
-router = APIRouter(prefix="/integrations", tags=["integrations"])
-
-# Integration configurations (mock storage)
-INTEGRATION_CONFIGS: dict[str, IntegrationConfig] = {
-    "kubernetes": IntegrationConfig(
-        enabled=True,
-        config={
-            "cluster": "production",
-            "namespace": "default",
-            "kubeconfig_path": "/etc/kubernetes/config"
-        }
-    ),
-    "github": IntegrationConfig(
-        enabled=True,
-        config={
-            "org": "mycompany",
-            "repos": ["backend", "frontend", "infrastructure"],
-            "token": "***"
-        }
-    ),
-    "pagerduty": IntegrationConfig(
-        enabled=True,
-        config={
-            "api_key": "***",
-            "service_ids": ["P123456", "P789012"]
-        }
-    ),
-    "datadog": IntegrationConfig(
-        enabled=True,
-        config={
-            "api_key": "***",
-            "app_key": "***",
-            "site": "datadoghq.com"
-        }
-    ),
-    "slack": IntegrationConfig(
-        enabled=False,
-        config={
-            "webhook_url": "",
-            "channel": "#incidents"
-        }
-    )
-}
-
-
-async def get_agent_instance() -> OncallAgent | None:
-    """Get agent instance if available."""
-    try:
-        # Import from agent router to share instance
-        from src.oncall_agent.api.routers.agent import get_agent
-        return await get_agent()
-    except:
-        return None
-
-
-@router.get("/", response_model=list[Integration])
-async def list_integrations() -> list[Integration]:
-    """List all available integrations."""
-    try:
-        integrations = []
-        agent = await get_agent_instance()
-
-        for name, config in INTEGRATION_CONFIGS.items():
-            # Get real status from agent if available
-            status = IntegrationStatus.DISCONNECTED
-            capabilities = []
-            health = None
-
-            if agent and name in agent.mcp_integrations:
-                integration = agent.mcp_integrations[name]
-                is_healthy = await integration.health_check()
-                status = IntegrationStatus.CONNECTED if is_healthy else IntegrationStatus.ERROR
-                capabilities_dict = await integration.get_capabilities()
-                # Convert capabilities dict to list of strings
-                capabilities = []
-                if capabilities_dict:
-                    if isinstance(capabilities_dict, dict):
-                        # Extract all capability lists and flatten them
-                        for category, items in capabilities_dict.items():
-                            if isinstance(items, list):
-                                capabilities.extend(items)
-                        # If no capabilities found, use category names
-                        if not capabilities:
-                            capabilities = list(capabilities_dict.keys())
-                    elif isinstance(capabilities_dict, list):
-                        capabilities = capabilities_dict
-
-                health = IntegrationHealth(
-                    name=name,
-                    status=status,
-                    last_check=datetime.now(UTC),
-                    metrics={
-                        "requests_per_minute": 42,
-                        "error_rate": 0.02,
-                        "avg_response_time_ms": 150
-                    }
-                )
-
-            integrations.append(Integration(
-                name=name,
-                type=name,  # Could be more specific
-                status=status if config.enabled else IntegrationStatus.DISCONNECTED,
-                capabilities=capabilities,
-                config=config,
-                health=health
-            ))
-
-        return integrations
-
-    except Exception as e:
-        logger.error(f"Error listing integrations: {e}")
-        raise HTTPException(status_code=500, detail=str(e))
-
-
-@router.get("/templates")
-async def get_integration_templates() -> JSONResponse:
-    """Get configuration templates for each integration type."""
-    templates = {
-        "pagerduty": {
-            "integration_url": "https://events.pagerduty.com/integration/YOUR_INTEGRATION_KEY/enqueue",
-            "webhook_secret": "optional_webhook_secret_for_verification"
-        },
-        "kubernetes": {
-            "contexts": ["production-cluster", "staging-cluster"],
-            "namespaces": {"production-cluster": "default", "staging-cluster": "default"},
-            "enable_destructive_operations": False,
-            "kubeconfig_path": "~/.kube/config"
-        },
-        "github": {
-            "token": "ghp_YOUR_PERSONAL_ACCESS_TOKEN",
-            "organization": "your-org",
-            "repositories": ["repo1", "repo2"]
-        },
-        "notion": {
-            "token": "secret_YOUR_NOTION_INTEGRATION_TOKEN",
-            "workspace_id": "YOUR_WORKSPACE_ID"
-        },
-        "grafana": {
-            "url": "https://your-grafana-instance.com",
-            "api_key": "YOUR_GRAFANA_API_KEY"
-        }
-    }
-
-    return JSONResponse(content={"templates": templates})
-
-
-@router.get("/{integration_name}", response_model=Integration)
-async def get_integration(
-    integration_name: str = Path(..., description="Integration name")
-) -> Integration:
-    """Get integration details."""
-    if integration_name not in INTEGRATION_CONFIGS:
-        raise HTTPException(status_code=404, detail="Integration not found")
-
-    config = INTEGRATION_CONFIGS[integration_name]
-    agent = await get_agent_instance()
-
-    # Get real status from agent
-    status = IntegrationStatus.DISCONNECTED
-    capabilities = []
-    health = None
-
-    if agent and integration_name in agent.mcp_integrations:
-        integration = agent.mcp_integrations[integration_name]
-        is_healthy = await integration.health_check()
-        status = IntegrationStatus.CONNECTED if is_healthy else IntegrationStatus.ERROR
-        capabilities_dict = await integration.get_capabilities()
-        # Convert capabilities dict to list of strings
-        capabilities = []
-        if capabilities_dict:
-            if isinstance(capabilities_dict, dict):
-                # Extract all capability lists and flatten them
-                for category, items in capabilities_dict.items():
-                    if isinstance(items, list):
-                        capabilities.extend(items)
-                # If no capabilities found, use category names
-                if not capabilities:
-                    capabilities = list(capabilities_dict.keys())
-            elif isinstance(capabilities_dict, list):
-                capabilities = capabilities_dict
-
-        health = IntegrationHealth(
-            name=integration_name,
-            status=status,
-            last_check=datetime.now(UTC),
-            metrics={}
-        )
-
-    return Integration(
-        name=integration_name,
-        type=integration_name,
-        status=status if config.enabled else IntegrationStatus.DISCONNECTED,
-        capabilities=capabilities,
-        config=config,
-        health=health
-    )
-
-
-@router.put("/{integration_name}/config", response_model=SuccessResponse)
-async def update_integration_config(
-    integration_name: str = Path(..., description="Integration name"),
-    config: IntegrationConfig = Body(..., description="Integration configuration")
-) -> SuccessResponse:
-    """Update integration configuration."""
-    if integration_name not in INTEGRATION_CONFIGS:
-        raise HTTPException(status_code=404, detail="Integration not found")
-
-    # Update config
-    INTEGRATION_CONFIGS[integration_name] = config
-
-    # If agent is available, reconnect integration
-    agent = await get_agent_instance()
-    if agent and integration_name in agent.mcp_integrations:
-        if config.enabled:
-            # Reconnect with new config
-            integration = agent.mcp_integrations[integration_name]
-            await integration.disconnect()
-            await integration.connect()
-        else:
-            # Disconnect if disabled
-            await agent.mcp_integrations[integration_name].disconnect()
-
-    logger.info(f"Updated configuration for integration {integration_name}")
-
-    return SuccessResponse(
-        success=True,
-        message=f"Integration {integration_name} configuration updated successfully"
-    )
-
-
-@router.post("/{integration_name}/test")
-async def test_integration(
-    integration_name: str = Path(..., description="Integration name")
-) -> JSONResponse:
-    """Test integration connection."""
-    if integration_name not in INTEGRATION_CONFIGS:
-        raise HTTPException(status_code=404, detail="Integration not found")
-
-    config = INTEGRATION_CONFIGS[integration_name]
-    if not config.enabled:
-        return JSONResponse(content={
-            "success": False,
-            "error": "Integration is disabled"
-        })
-
-    # Perform integration-specific tests
-    test_results = await perform_integration_test(integration_name)
-
-    return JSONResponse(content=test_results)
-
-
-async def perform_integration_test(integration_name: str) -> dict[str, Any]:
-    """Perform integration-specific connection tests."""
-    # Mock test results based on integration type
-    if integration_name == "kubernetes":
-        return {
-            "success": True,
-            "tests": {
-                "cluster_connection": "pass",
-                "namespace_access": "pass",
-                "pod_list": "pass",
-                "deployment_list": "pass"
-            },
-            "message": "All Kubernetes API tests passed"
-        }
-    elif integration_name == "github":
-        return {
-            "success": True,
-            "tests": {
-                "api_authentication": "pass",
-                "org_access": "pass",
-                "repo_access": "pass",
-                "webhook_delivery": "pass"
-            },
-            "message": "GitHub integration working correctly"
-        }
-    elif integration_name == "pagerduty":
-        return {
-            "success": True,
-            "tests": {
-                "api_key_valid": "pass",
-                "service_access": "pass",
-                "incident_creation": "pass",
-                "webhook_validation": "pass"
-            },
-            "message": "PagerDuty integration verified"
-        }
-    elif integration_name == "datadog":
-        return {
-            "success": True,
-            "tests": {
-                "api_connection": "pass",
-                "metrics_query": "pass",
-                "logs_access": "pass",
-                "monitor_list": "pass"
-            },
-            "message": "Datadog API connection successful"
-        }
-    else:
-        return {
-            "success": False,
-            "error": f"No test suite available for {integration_name}"
-        }
-
-
-@router.get("/{integration_name}/metrics")
-async def get_integration_metrics(
-    integration_name: str = Path(..., description="Integration name"),
-    period: str = Query("1h", description="Time period: 1h, 24h, 7d")
-) -> JSONResponse:
-    """Get integration performance metrics."""
-    if integration_name not in INTEGRATION_CONFIGS:
-        raise HTTPException(status_code=404, detail="Integration not found")
-
-    # Mock metrics data
-    metrics = {
-        "integration": integration_name,
-        "period": period,
-        "metrics": {
-            "total_requests": 1523,
-            "successful_requests": 1498,
-            "failed_requests": 25,
-            "error_rate": 0.0164,
-            "avg_response_time_ms": 142.5,
-            "p95_response_time_ms": 320,
-            "p99_response_time_ms": 580
-        },
-        "errors_by_type": {
-            "timeout": 12,
-            "authentication": 3,
-            "rate_limit": 5,
-            "server_error": 5
-        },
-        "usage_by_feature": {
-            "fetch_context": 823,
-            "execute_action": 412,
-            "health_check": 288
-        }
-    }
-
-    return JSONResponse(content=metrics)
-
-
-@router.post("/{integration_name}/sync")
-async def sync_integration_data(
-    integration_name: str = Path(..., description="Integration name")
-) -> SuccessResponse:
-    """Manually sync integration data."""
-    if integration_name not in INTEGRATION_CONFIGS:
-        raise HTTPException(status_code=404, detail="Integration not found")
-
-    config = INTEGRATION_CONFIGS[integration_name]
-    if not config.enabled:
-        raise HTTPException(status_code=400, detail="Integration is disabled")
-
-    # Mock sync operation
-    logger.info(f"Syncing data for integration {integration_name}")
-
-    return SuccessResponse(
-        success=True,
-        message=f"Sync initiated for {integration_name}",
-        data={
-            "sync_id": "sync-123",
-            "estimated_time_seconds": 30
-        }
-    )
-
-
-@router.get("/{integration_name}/logs")
-async def get_integration_logs(
-    integration_name: str = Path(..., description="Integration name"),
-    limit: int = Query(100, ge=1, le=1000),
-    level: str | None = Query(None, description="Log level filter")
-) -> JSONResponse:
-    """Get integration-specific logs."""
-    if integration_name not in INTEGRATION_CONFIGS:
-        raise HTTPException(status_code=404, detail="Integration not found")
-
-    # Mock log entries
-    logs = []
-    log_levels = ["INFO", "WARNING", "ERROR", "DEBUG"]
-    log_messages = [
-        "Connected to service successfully",
-        "Fetching context for incident analysis",
-        "Rate limit warning: 80% of quota used",
-        "Connection timeout, retrying...",
-        "Successfully executed remediation action"
-    ]
-
-    for i in range(min(limit, 20)):
-        log_level = log_levels[i % len(log_levels)]
-        if level and log_level != level.upper():
-            continue
-
-        logs.append({
-            "timestamp": (datetime.now(UTC) - timedelta(minutes=i*5)).isoformat(),
-            "level": log_level,
-            "message": log_messages[i % len(log_messages)],
-            "integration": integration_name,
-            "context": {
-                "request_id": f"req-{1000+i}",
-                "duration_ms": 150 + (i * 10)
-            }
-        })
-
-    return JSONResponse(content={
-        "integration": integration_name,
-        "logs": logs,
-        "total": len(logs)
-    })
-
-
-@router.get("/available")
-async def get_available_integrations() -> JSONResponse:
-    """Get list of available integrations that can be added."""
-    available = [
-        {
-            "name": "prometheus",
-            "description": "Prometheus monitoring and alerting",
-            "category": "monitoring",
-            "status": "available"
-        },
-        {
-            "name": "jira",
-            "description": "Jira issue tracking",
-            "category": "ticketing",
-            "status": "available"
-        },
-        {
-            "name": "opsgenie",
-            "description": "OpsGenie incident management",
-            "category": "incident_management",
-            "status": "coming_soon"
-        },
-        {
-            "name": "aws",
-            "description": "AWS services integration",
-            "category": "cloud",
-            "status": "available"
-        },
-        {
-            "name": "grafana",
-            "description": "Grafana dashboards and alerts",
-            "category": "monitoring",
-            "status": "available"
-        }
-    ]
-
-    return JSONResponse(content={"integrations": available})
-
-
-# Kubernetes-specific endpoints
-@router.get("/kubernetes/discover")
-async def discover_kubernetes_contexts() -> JSONResponse:
-    """Discover available Kubernetes contexts from kubeconfig."""
-    try:
-        from src.oncall_agent.mcp_integrations.kubernetes_enhanced import (
-            EnhancedKubernetesMCPIntegration,
-        )
-
-        # Create temporary integration instance for discovery
-        k8s_integration = EnhancedKubernetesMCPIntegration()
-        contexts = await k8s_integration.discover_contexts()
-
-        return JSONResponse(content={"contexts": contexts})
-    except Exception as e:
-        logger.error(f"Error discovering Kubernetes contexts: {e}")
-        raise HTTPException(status_code=500, detail=str(e))
-
-
-@router.post("/kubernetes/test")
-async def test_kubernetes_connection(
-    context_name: str = Body(..., embed=True),
-    namespace: str = Body("default", embed=True)
-) -> JSONResponse:
-    """Test connection to a specific Kubernetes cluster."""
-    try:
-        from src.oncall_agent.mcp_integrations.kubernetes_enhanced import (
-            EnhancedKubernetesMCPIntegration,
-        )
-
-        # Create temporary integration instance for testing
-        k8s_integration = EnhancedKubernetesMCPIntegration()
-        test_result = await k8s_integration.test_connection(context_name, namespace)
-
-        return JSONResponse(content=test_result)
-    except Exception as e:
-        logger.error(f"Error testing Kubernetes connection: {e}")
-        raise HTTPException(status_code=500, detail=str(e))
-
-
-@router.get("/kubernetes/configs")
-async def list_kubernetes_configs() -> JSONResponse:
-    """List saved Kubernetes configurations."""
-    # In a real implementation, this would fetch from a database
-    # For now, return mock data or current config
-    configs = []
-
-    if "kubernetes" in INTEGRATION_CONFIGS:
-        k8s_config = INTEGRATION_CONFIGS["kubernetes"]
-        configs.append({
-            "id": "default",
-            "name": "Default Cluster",
-            "context": k8s_config.config.get("cluster", "unknown"),
-            "namespace": k8s_config.config.get("namespace", "default"),
-            "enabled": k8s_config.enabled,
-            "created_at": datetime.now(UTC).isoformat(),
-            "updated_at": datetime.now(UTC).isoformat()
-        })
-
-    return JSONResponse(content={"configs": configs})
-
-
-@router.post("/kubernetes/configs")
-async def save_kubernetes_config(
-    name: str = Body(...),
-    context: str = Body(...),
-    namespace: str = Body("default"),
-    enable_destructive: bool = Body(False),
-    kubeconfig_path: str = Body(None)
-) -> JSONResponse:
-    """Save a new Kubernetes configuration."""
-    try:
-        # In a real implementation, this would save to a database
-        # For now, update the in-memory config
-        config_id = f"k8s-{datetime.now().timestamp()}"
-
-        INTEGRATION_CONFIGS["kubernetes"] = IntegrationConfig(
-            enabled=True,
-            config={
-                "id": config_id,
-                "name": name,
-                "context": context,
-                "namespace": namespace,
-                "enable_destructive": enable_destructive,
-                "kubeconfig_path": kubeconfig_path or "~/.kube/config"
-            }
-        )
-
-        # If agent is available, reconnect with new config
-        agent = await get_agent_instance()
-        if agent and "kubernetes" in agent.mcp_integrations:
-            k8s = agent.mcp_integrations["kubernetes"]
-            await k8s.disconnect()
-            # Update with new config
-            k8s.context_name = context
-            k8s.namespace = namespace
-            k8s.enable_destructive = enable_destructive
-            await k8s.connect()
-
-        return JSONResponse(content={
-            "success": True,
-            "config_id": config_id,
-            "message": "Kubernetes configuration saved successfully"
-        })
-    except Exception as e:
-        logger.error(f"Error saving Kubernetes config: {e}")
-        raise HTTPException(status_code=500, detail=str(e))
-
-
-@router.put("/kubernetes/configs/{config_id}")
-async def update_kubernetes_config(
-    config_id: str = Path(...),
-    name: str = Body(None),
-    context: str = Body(None),
-    namespace: str = Body(None),
-    enable_destructive: bool = Body(None),
-    enabled: bool = Body(None)
-) -> JSONResponse:
-    """Update an existing Kubernetes configuration."""
-    try:
-        # In a real implementation, this would update in database
-        if "kubernetes" not in INTEGRATION_CONFIGS:
-            raise HTTPException(status_code=404, detail="Kubernetes configuration not found")
-
-        k8s_config = INTEGRATION_CONFIGS["kubernetes"]
-
-        # Update fields if provided
-        if name is not None:
-            k8s_config.config["name"] = name
-        if context is not None:
-            k8s_config.config["context"] = context
-        if namespace is not None:
-            k8s_config.config["namespace"] = namespace
-        if enable_destructive is not None:
-            k8s_config.config["enable_destructive"] = enable_destructive
-        if enabled is not None:
-            k8s_config.enabled = enabled
-
-        # Reconnect if agent is available
-        agent = await get_agent_instance()
-        if agent and "kubernetes" in agent.mcp_integrations:
-            k8s = agent.mcp_integrations["kubernetes"]
-            await k8s.disconnect()
-            if k8s_config.enabled:
-                k8s.context_name = k8s_config.config.get("context")
-                k8s.namespace = k8s_config.config.get("namespace", "default")
-                k8s.enable_destructive = k8s_config.config.get("enable_destructive", False)
-                await k8s.connect()
-
-        return JSONResponse(content={
-            "success": True,
-            "message": "Kubernetes configuration updated successfully"
-        })
-    except Exception as e:
-        logger.error(f"Error updating Kubernetes config: {e}")
-        raise HTTPException(status_code=500, detail=str(e))
-
-
-@router.delete("/kubernetes/configs/{config_id}")
-async def delete_kubernetes_config(config_id: str = Path(...)) -> JSONResponse:
-    """Delete a Kubernetes configuration."""
-    try:
-        # In a real implementation, this would delete from database
-        # For now, just disable it
-        if "kubernetes" in INTEGRATION_CONFIGS:
-            INTEGRATION_CONFIGS["kubernetes"].enabled = False
-
-            # Disconnect if agent is available
-            agent = await get_agent_instance()
-            if agent and "kubernetes" in agent.mcp_integrations:
-                await agent.mcp_integrations["kubernetes"].disconnect()
-
-        return JSONResponse(content={
-            "success": True,
-            "message": "Kubernetes configuration deleted successfully"
-        })
-    except Exception as e:
-        logger.error(f"Error deleting Kubernetes config: {e}")
-        raise HTTPException(status_code=500, detail=str(e))
-
-
-@router.get("/kubernetes/health")
-async def get_kubernetes_health() -> JSONResponse:
-    """Get Kubernetes integration health status."""
-    try:
-        agent = await get_agent_instance()
-
-        if not agent or "kubernetes" not in agent.mcp_integrations:
-            return JSONResponse(content={
-                "status": "not_initialized",
-                "message": "Kubernetes integration not initialized"
-            })
-
-        k8s = agent.mcp_integrations["kubernetes"]
-        is_healthy = await k8s.health_check()
-
-        # Get connection info if using enhanced integration
-        connection_info = {}
-        if hasattr(k8s, 'get_connection_info'):
-            connection_info = k8s.get_connection_info()
-
-        return JSONResponse(content={
-            "status": "healthy" if is_healthy else "unhealthy",
-            "connected": k8s.connected,
-            "connection_time": k8s.connection_time.isoformat() if k8s.connection_time else None,
-            "connection_info": connection_info,
-            "capabilities": await k8s.get_capabilities() if is_healthy else []
-        })
-    except Exception as e:
-        logger.error(f"Error checking Kubernetes health: {e}")
-        return JSONResponse(content={
-            "status": "error",
-            "error": str(e)
-        })
-
-
-@router.post("/kubernetes/verify-permissions")
-async def verify_kubernetes_permissions(
-    context_name: str = Body(..., embed=True)
-) -> JSONResponse:
-    """Verify RBAC permissions for a Kubernetes context."""
-    try:
-        from src.oncall_agent.mcp_integrations.kubernetes_enhanced import (
-            EnhancedKubernetesMCPIntegration,
-        )
-
-        # Create temporary integration instance
-        k8s_integration = EnhancedKubernetesMCPIntegration()
-        permissions = await k8s_integration.verify_permissions(context_name)
-
-        return JSONResponse(content=permissions)
-    except Exception as e:
-        logger.error(f"Error verifying Kubernetes permissions: {e}")
-        raise HTTPException(status_code=500, detail=str(e))
-
-
-@router.get("/kubernetes/cluster-info")
-async def get_kubernetes_cluster_info(
-    context_name: str = Query(...)
-) -> JSONResponse:
-    """Get detailed information about a Kubernetes cluster."""
-    try:
-        from src.oncall_agent.mcp_integrations.kubernetes_enhanced import (
-            EnhancedKubernetesMCPIntegration,
-        )
-
-        # Create temporary integration instance
-        k8s_integration = EnhancedKubernetesMCPIntegration()
-        cluster_info = await k8s_integration.get_cluster_info(context_name)
-
-        return JSONResponse(content=cluster_info)
-    except Exception as e:
-        logger.error(f"Error getting Kubernetes cluster info: {e}")
-        raise HTTPException(status_code=500, detail=str(e))
->>>>>>> e8301760
+        raise HTTPException(status_code=500, detail=str(e))