--- conflicted
+++ resolved
@@ -326,8 +326,6 @@
                             for integration, success in result["agent_response"]["context_gathered"].items():
                                 logger.info(f"  - {integration}: {'✅ Success' if success else '❌ Failed'}")
 
-<<<<<<< HEAD
-=======
                         # Log executed actions in YOLO mode
                         if result.get("agent_response", {}).get("execution_mode") == "YOLO":
                             logger.info("\n🚀 YOLO MODE - Automated Actions Executed:")
@@ -348,7 +346,6 @@
                                     if cmd_result['status'] != 'success' and 'error' in cmd_result:
                                         logger.info(f"     Error: {cmd_result['error']}")
 
->>>>>>> 16176d4e
                     results.append(result)
 
         # Return response
