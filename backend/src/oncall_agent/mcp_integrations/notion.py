<<<<<<< HEAD
"""Notion MCP integration for incident response documentation."""

import json
import subprocess
import asyncio
from typing import Dict, Any, List, Optional
from datetime import datetime

from .base import MCPIntegration


class NotionMCPIntegration(MCPIntegration):
    """Notion MCP integration for creating and updating incident documentation."""
    
    def __init__(self, config: Optional[Dict[str, Any]] = None):
        """Initialize Notion MCP integration.
        
        Args:
            config: Configuration dictionary containing:
                - notion_token: Notion API token
                - database_id: Database ID for incident tracking
                - notion_version: API version (default: 2022-06-28)
        """
        super().__init__("notion", config)
        self.process: Optional[subprocess.Popen] = None
        self.notion_token = self.config.get("notion_token")
        self.database_id = self.config.get("database_id")
        self.notion_version = self.config.get("notion_version", "2022-06-28")
        
        if not self.notion_token:
            raise ValueError("notion_token is required in config")
    
    async def connect(self) -> None:
        """Connect to the Notion MCP server."""
        try:
            import os
            
            # Set up environment variables for the MCP server
            env = os.environ.copy()
            env.update({
                "NOTION_TOKEN": self.notion_token,
                "NOTION_VERSION": self.notion_version
            })
            
            # Use the local notion-mcp-server if available
            server_path = "../../notion-mcp-server/bin/cli.mjs"
            
            # Start the Notion MCP server process
            self.process = subprocess.Popen(
                ["node", server_path],
                stdin=subprocess.PIPE,
                stdout=subprocess.PIPE,
                stderr=subprocess.PIPE,
                text=True,
                env=env,
                cwd="/mnt/c/Users/himan/OneDrive/Desktop/WarpSpeed/oncall-agent/backend"
            )
            
            # Wait a moment for the server to start
            await asyncio.sleep(3)
            
            # Check if process is still running
            if self.process.poll() is not None:
                stderr = self.process.stderr.read() if self.process.stderr else ""
                stdout = self.process.stdout.read() if self.process.stdout else ""
                self.logger.error(f"Notion MCP server stderr: {stderr}")
                self.logger.error(f"Notion MCP server stdout: {stdout}")
                
                # Fallback to npx if local server fails
                self.logger.info("Falling back to npx notion-mcp-server...")
                self.process = subprocess.Popen(
                    ["npx", "-y", "@notionhq/notion-mcp-server"],
                    stdin=subprocess.PIPE,
                    stdout=subprocess.PIPE,
                    stderr=subprocess.PIPE,
                    text=True,
                    env=env
                )
                await asyncio.sleep(3)
                
                if self.process.poll() is not None:
                    stderr = self.process.stderr.read() if self.process.stderr else ""
                    raise ConnectionError(f"Notion MCP server failed to start: {stderr}")
            
            self.connected = True
            self.connection_time = datetime.now()
            self.logger.info("Connected to Notion MCP server")
            
        except Exception as e:
            self.logger.error(f"Failed to connect to Notion MCP: {e}")
            # Don't raise error, mark as disconnected and continue
            self.connected = False
            self.logger.warning("Notion MCP server not available, some features may be limited")
    
    async def disconnect(self) -> None:
        """Disconnect from the Notion MCP server."""
        if self.process:
            self.process.terminate()
            try:
                self.process.wait(timeout=5)
            except subprocess.TimeoutExpired:
                self.process.kill()
                self.process.wait()
            self.process = None
        
        self.connected = False
        self.connection_time = None
        self.logger.info("Disconnected from Notion MCP server")
    
    async def fetch_context(self, context_type: str, **kwargs) -> Dict[str, Any]:
        """Fetch context information from Notion.
        
        Args:
            context_type: Type of context to fetch
                - "database": Get database schema
                - "pages": Get pages from database
                - "page_content": Get specific page content
            **kwargs: Additional parameters
        
        Returns:
            Context information from Notion
        """
        self.validate_connection()
        
        if context_type == "database":
            return await self._fetch_database_context(**kwargs)
        elif context_type == "pages":
            return await self._fetch_pages_context(**kwargs)
        elif context_type == "page_content":
            return await self._fetch_page_content(**kwargs)
        else:
            raise ValueError(f"Unsupported context type: {context_type}")
    
    async def execute_action(self, action: str, params: Dict[str, Any]) -> Dict[str, Any]:
        """Execute an action in Notion.
        
        Args:
            action: Action to perform
                - "create_incident_page": Create new incident documentation page
                - "update_page": Update existing page
                - "add_comment": Add comment to page
                - "create_database_entry": Create entry in database
            params: Parameters for the action
        
        Returns:
            Result of the action
        """
        self.validate_connection()
        
        if action == "create_incident_page":
            return await self._create_incident_page(**params)
        elif action == "update_page":
            return await self._update_page(**params)
        elif action == "add_comment":
            return await self._add_comment(**params)
        elif action == "create_database_entry":
            return await self._create_database_entry(**params)
        else:
            raise ValueError(f"Unsupported action: {action}")
    
    async def get_capabilities(self) -> Dict[str, List[str]]:
        """Get capabilities of the Notion integration."""
        return {
            "context_types": [
                "database",
                "pages", 
                "page_content"
            ],
            "actions": [
                "create_incident_page",
                "update_page",
                "add_comment",
                "create_database_entry"
            ],
            "features": [
                "incident_documentation",
                "runbook_access",
                "team_collaboration",
                "status_tracking"
            ]
        }
    
    async def _fetch_database_context(self, **kwargs) -> Dict[str, Any]:
        """Fetch database schema and properties."""
        database_id = kwargs.get("database_id", self.database_id)
        if not database_id:
            raise ValueError("database_id is required")
        
        # This would be implemented using the MCP protocol
        # For now, return mock data
        return {
            "database_id": database_id,
            "title": "Incident Tracking",
            "properties": {
                "Name": {"type": "title"},
                "Status": {"type": "select"},
                "Severity": {"type": "select"},
                "Assigned": {"type": "people"},
                "Created": {"type": "created_time"}
            }
        }
    
    async def _fetch_pages_context(self, **kwargs) -> Dict[str, Any]:
        """Fetch pages from a database."""
        database_id = kwargs.get("database_id", self.database_id)
        if not database_id:
            raise ValueError("database_id is required")
        
        # Mock implementation - would use MCP protocol
        return {
            "pages": [],
            "has_more": False,
            "next_cursor": None
        }
    
    async def _fetch_page_content(self, page_id: str, **kwargs) -> Dict[str, Any]:
        """Fetch content of a specific page."""
        # Mock implementation - would use MCP protocol
        return {
            "page_id": page_id,
            "title": "Sample Page",
            "content": "Page content would be here"
        }
    
    async def _create_incident_page(self, **params) -> Dict[str, Any]:
        """Create a new incident documentation page."""
        alert_id = params.get("alert_id")
        service_name = params.get("service_name") 
        severity = params.get("severity")
        description = params.get("description")
        metadata = params.get("metadata", {})
        
        if not all([alert_id, service_name, severity, description]):
            raise ValueError("alert_id, service_name, severity, and description are required")
        
        try:
            # If MCP server is available, try to use it
            if self.connected and self.process:
                return await self._create_page_via_mcp(alert_id, service_name, severity, description, metadata)
            else:
                # Fallback to creating a mock response
                self.logger.warning("MCP server not available, creating mock incident page")
                return await self._create_mock_page(alert_id, service_name, severity, description, metadata)
                
        except Exception as e:
            self.logger.error(f"Failed to create incident page: {e}")
            # Fallback to mock on any error
            return await self._create_mock_page(alert_id, service_name, severity, description, metadata)
    
    async def _create_page_via_mcp(self, alert_id: str, service_name: str, severity: str, description: str, metadata: Dict[str, Any]) -> Dict[str, Any]:
        """Create page using MCP protocol."""
        try:
            # Create MCP request for page creation
            mcp_request = {
                "jsonrpc": "2.0",
                "id": f"create_page_{alert_id}",
                "method": "tools/call",
                "params": {
                    "name": "create_page",
                    "arguments": {
                        "parent": {"page_id": "workspace"} if not self.database_id else {"database_id": self.database_id},
                        "properties": {
                            "title": {
                                "title": [{"text": {"content": f"Incident: {service_name} - {alert_id}"}}]
                            }
                        },
                        "children": [
                            {
                                "object": "block",
                                "type": "heading_2", 
                                "heading_2": {"rich_text": [{"text": {"content": "🚨 Incident Overview"}}]}
                            },
                            {
                                "object": "block",
                                "type": "paragraph",
                                "paragraph": {
                                    "rich_text": [{
                                        "text": {"content": f"**Alert ID:** {alert_id}\n**Service:** {service_name}\n**Severity:** {severity}\n**Timestamp:** {datetime.now().isoformat()}\n\n**Description:**\n{description}"}
                                    }]
                                }
                            },
                            {
                                "object": "block",
                                "type": "heading_3",
                                "heading_3": {"rich_text": [{"text": {"content": "📊 Metadata"}}]}
                            },
                            {
                                "object": "block", 
                                "type": "code",
                                "code": {
                                    "rich_text": [{"text": {"content": json.dumps(metadata, indent=2)}}],
                                    "language": "json"
                                }
                            }
                        ]
                    }
                }
            }
            
            # Send request to MCP server
            self.process.stdin.write(json.dumps(mcp_request) + "\n")
            self.process.stdin.flush()
            
            # Wait for response (simplified - real implementation would be more robust)
            await asyncio.sleep(1)
            
            # Read response (this is simplified)
            response_line = await asyncio.wait_for(
                asyncio.create_task(asyncio.to_thread(self.process.stdout.readline)), 
                timeout=10
            )
            
            if response_line:
                response = json.loads(response_line.strip())
                if "result" in response:
                    page_id = response["result"].get("id")
                    page_url = response["result"].get("url")
                    self.logger.info(f"Successfully created Notion page via MCP: {page_id}")
                    return {
                        "success": True,
                        "page_id": page_id,
                        "url": page_url,
                        "created_via": "mcp_server"
                    }
            
            # If we get here, MCP didn't work properly
            raise Exception("MCP server communication failed")
            
        except Exception as e:
            self.logger.error(f"MCP page creation failed: {e}")
            raise
    
    async def _create_mock_page(self, alert_id: str, service_name: str, severity: str, description: str, metadata: Dict[str, Any]) -> Dict[str, Any]:
        """Create mock page when MCP is not available."""
        page_id = f"mock-incident-{alert_id}-{int(datetime.now().timestamp())}"
        self.logger.info(f"Created mock incident page for alert {alert_id}")
        return {
            "success": True,
            "page_id": page_id,
            "url": f"https://notion.so/mock-page-{page_id}",
            "title": f"Incident: {service_name} - {alert_id}",
            "created_via": "mock",
            "properties": {
                "Alert ID": alert_id,
                "Service": service_name, 
                "Severity": severity,
                "Status": "Open",
                "Created": datetime.now().isoformat()
            },
            "content": f"## Incident Overview\n\n**Service:** {service_name}\n**Alert ID:** {alert_id}\n**Severity:** {severity}\n\n**Description:**\n{description}\n\n**Metadata:**\n```json\n{json.dumps(metadata, indent=2)}\n```\n\n## Investigation Log\n\n_Investigation steps will be logged here..._\n\n## Resolution\n\n_Resolution details will be added here..._"
        }
    
    async def _update_page(self, page_id: str, content: str, **kwargs) -> Dict[str, Any]:
        """Update an existing page."""
        # Mock implementation - would use MCP protocol
        self.logger.info(f"Updated page {page_id}")
        return {
            "page_id": page_id,
            "updated": True,
            "timestamp": datetime.now().isoformat()
        }
    
    async def _add_comment(self, page_id: str, comment: str, **kwargs) -> Dict[str, Any]:
        """Add a comment to a page."""
        # Mock implementation - would use MCP protocol
        self.logger.info(f"Added comment to page {page_id}")
        return {
            "page_id": page_id,
            "comment_id": f"comment-{datetime.now().timestamp()}",
            "comment": comment,
            "timestamp": datetime.now().isoformat()
        }
    
    async def _create_database_entry(self, **params) -> Dict[str, Any]:
        """Create an entry in a database."""
        database_id = params.get("database_id", self.database_id)
        properties = params.get("properties", {})
        
        if not database_id:
            raise ValueError("database_id is required")
        
        # Mock implementation - would use MCP protocol
        entry_id = f"entry-{datetime.now().timestamp()}"
        self.logger.info(f"Created database entry {entry_id}")
        return {
            "entry_id": entry_id,
            "database_id": database_id,
            "properties": properties,
            "created": datetime.now().isoformat()
        }
    
    async def create_incident_documentation(self, alert_data: Dict[str, Any]) -> Dict[str, Any]:
        """Helper method to create comprehensive incident documentation."""
        try:
            # Create incident page using MCP
            page_result = await self.execute_action("create_incident_page", {
                "alert_id": alert_data.get("alert_id"),
                "service_name": alert_data.get("service_name"),
                "severity": alert_data.get("severity"),
                "description": alert_data.get("description"),
                "metadata": alert_data.get("metadata", {})
            })
            
            # Create database entry if database_id is configured
            database_result = None
            if self.database_id:
                try:
                    database_result = await self.execute_action("create_database_entry", {
                        "properties": {
                            "Name": alert_data.get("service_name"),
                            "Alert ID": alert_data.get("alert_id"),
                            "Severity": alert_data.get("severity"),
                            "Status": "Open"
                        }
                    })
                except Exception as e:
                    self.logger.warning(f"Failed to create database entry: {e}")
            
            # Extract results
            if page_result.get("success"):
                return {
                    "success": True,
                    "page_id": page_result.get("page_id"),
                    "url": page_result.get("url"),
                    "created_via": page_result.get("created_via", "unknown"),
                    "incident_page": page_result,
                    "database_entry": database_result
                }
            else:
                return {
                    "success": False,
                    "error": "Failed to create incident page"
                }
            
        except Exception as e:
            self.logger.error(f"Failed to create incident documentation: {e}")
            return {
                "success": False,
                "error": str(e)
=======
"""Notion MCP integration for incident response documentation."""

import asyncio
import json
import subprocess
from datetime import datetime
from typing import Any

from .base import MCPIntegration


class NotionMCPIntegration(MCPIntegration):
    """Notion MCP integration for creating and updating incident documentation."""

    def __init__(self, config: dict[str, Any] | None = None):
        """Initialize Notion MCP integration.
        
        Args:
            config: Configuration dictionary containing:
                - notion_token: Notion API token
                - database_id: Database ID for incident tracking
                - notion_version: API version (default: 2022-06-28)
        """
        super().__init__("notion", config)
        self.process: subprocess.Popen | None = None
        self.notion_token = self.config.get("notion_token")
        self.database_id = self.config.get("database_id")
        self.notion_version = self.config.get("notion_version", "2022-06-28")

        if not self.notion_token:
            raise ValueError("notion_token is required in config")

    async def connect(self) -> None:
        """Connect to the Notion MCP server."""
        try:
            # Set up environment variables for the MCP server
            env = {
                "OPENAPI_MCP_HEADERS": json.dumps({
                    "Authorization": f"Bearer {self.notion_token}",
                    "Notion-Version": self.notion_version
                })
            }

            # Start the Notion MCP server process
            self.process = subprocess.Popen(
                ["npx", "-y", "@notionhq/notion-mcp-server"],
                stdin=subprocess.PIPE,
                stdout=subprocess.PIPE,
                stderr=subprocess.PIPE,
                text=True,
                env={**env}
            )

            # Wait a moment for the server to start
            await asyncio.sleep(2)

            # Check if process is still running
            if self.process.poll() is not None:
                stderr = self.process.stderr.read() if self.process.stderr else ""
                raise ConnectionError(f"Notion MCP server failed to start: {stderr}")

            self.connected = True
            self.connection_time = datetime.now()
            self.logger.info("Connected to Notion MCP server")

        except Exception as e:
            self.logger.error(f"Failed to connect to Notion MCP: {e}")
            raise ConnectionError(f"Failed to connect to Notion MCP: {e}")

    async def disconnect(self) -> None:
        """Disconnect from the Notion MCP server."""
        if self.process:
            self.process.terminate()
            try:
                self.process.wait(timeout=5)
            except subprocess.TimeoutExpired:
                self.process.kill()
                self.process.wait()
            self.process = None

        self.connected = False
        self.connection_time = None
        self.logger.info("Disconnected from Notion MCP server")

    async def fetch_context(self, context_type: str, **kwargs) -> dict[str, Any]:
        """Fetch context information from Notion.
        
        Args:
            context_type: Type of context to fetch
                - "database": Get database schema
                - "pages": Get pages from database
                - "page_content": Get specific page content
            **kwargs: Additional parameters
        
        Returns:
            Context information from Notion
        """
        self.validate_connection()

        if context_type == "database":
            return await self._fetch_database_context(**kwargs)
        elif context_type == "pages":
            return await self._fetch_pages_context(**kwargs)
        elif context_type == "page_content":
            return await self._fetch_page_content(**kwargs)
        else:
            raise ValueError(f"Unsupported context type: {context_type}")

    async def execute_action(self, action: str, params: dict[str, Any]) -> dict[str, Any]:
        """Execute an action in Notion.
        
        Args:
            action: Action to perform
                - "create_incident_page": Create new incident documentation page
                - "update_page": Update existing page
                - "add_comment": Add comment to page
                - "create_database_entry": Create entry in database
            params: Parameters for the action
        
        Returns:
            Result of the action
        """
        self.validate_connection()

        if action == "create_incident_page":
            return await self._create_incident_page(**params)
        elif action == "update_page":
            return await self._update_page(**params)
        elif action == "add_comment":
            return await self._add_comment(**params)
        elif action == "create_database_entry":
            return await self._create_database_entry(**params)
        else:
            raise ValueError(f"Unsupported action: {action}")

    async def get_capabilities(self) -> dict[str, list[str]]:
        """Get capabilities of the Notion integration."""
        return {
            "context_types": [
                "database",
                "pages",
                "page_content"
            ],
            "actions": [
                "create_incident_page",
                "update_page",
                "add_comment",
                "create_database_entry"
            ],
            "features": [
                "incident_documentation",
                "runbook_access",
                "team_collaboration",
                "status_tracking"
            ]
        }

    async def _fetch_database_context(self, **kwargs) -> dict[str, Any]:
        """Fetch database schema and properties."""
        database_id = kwargs.get("database_id", self.database_id)
        if not database_id:
            raise ValueError("database_id is required")

        # This would be implemented using the MCP protocol
        # For now, return mock data
        return {
            "database_id": database_id,
            "title": "Incident Tracking",
            "properties": {
                "Name": {"type": "title"},
                "Status": {"type": "select"},
                "Severity": {"type": "select"},
                "Assigned": {"type": "people"},
                "Created": {"type": "created_time"}
            }
        }

    async def _fetch_pages_context(self, **kwargs) -> dict[str, Any]:
        """Fetch pages from a database."""
        database_id = kwargs.get("database_id", self.database_id)
        if not database_id:
            raise ValueError("database_id is required")

        # Mock implementation - would use MCP protocol
        return {
            "pages": [],
            "has_more": False,
            "next_cursor": None
        }

    async def _fetch_page_content(self, page_id: str, **kwargs) -> dict[str, Any]:
        """Fetch content of a specific page."""
        # Mock implementation - would use MCP protocol
        return {
            "page_id": page_id,
            "title": "Sample Page",
            "content": "Page content would be here"
        }

    async def _create_incident_page(self, **params) -> dict[str, Any]:
        """Create a new incident documentation page."""
        alert_id = params.get("alert_id")
        service_name = params.get("service_name")
        severity = params.get("severity")
        description = params.get("description")

        if not all([alert_id, service_name, severity, description]):
            raise ValueError("alert_id, service_name, severity, and description are required")

        # Mock implementation - would use MCP protocol to create actual page
        page_data = {
            "page_id": f"incident-{alert_id}",
            "title": f"Incident: {service_name} - {alert_id}",
            "properties": {
                "Alert ID": alert_id,
                "Service": service_name,
                "Severity": severity,
                "Status": "Open",
                "Created": datetime.now().isoformat()
            },
            "content": f"## Incident Overview\n\n**Service:** {service_name}\n**Alert ID:** {alert_id}\n**Severity:** {severity}\n\n**Description:**\n{description}\n\n## Investigation Log\n\n_Investigation steps will be logged here..._\n\n## Resolution\n\n_Resolution details will be added here..._"
        }

        self.logger.info(f"Created incident page for alert {alert_id}")
        return page_data

    async def _update_page(self, page_id: str, content: str, **kwargs) -> dict[str, Any]:
        """Update an existing page."""
        # Mock implementation - would use MCP protocol
        self.logger.info(f"Updated page {page_id}")
        return {
            "page_id": page_id,
            "updated": True,
            "timestamp": datetime.now().isoformat()
        }

    async def _add_comment(self, page_id: str, comment: str, **kwargs) -> dict[str, Any]:
        """Add a comment to a page."""
        # Mock implementation - would use MCP protocol
        self.logger.info(f"Added comment to page {page_id}")
        return {
            "page_id": page_id,
            "comment_id": f"comment-{datetime.now().timestamp()}",
            "comment": comment,
            "timestamp": datetime.now().isoformat()
        }

    async def _create_database_entry(self, **params) -> dict[str, Any]:
        """Create an entry in a database."""
        database_id = params.get("database_id", self.database_id)
        properties = params.get("properties", {})

        if not database_id:
            raise ValueError("database_id is required")

        # Mock implementation - would use MCP protocol
        entry_id = f"entry-{datetime.now().timestamp()}"
        self.logger.info(f"Created database entry {entry_id}")
        return {
            "entry_id": entry_id,
            "database_id": database_id,
            "properties": properties,
            "created": datetime.now().isoformat()
        }

    async def create_incident_documentation(self, alert_data: dict[str, Any]) -> dict[str, Any]:
        """Helper method to create comprehensive incident documentation."""
        try:
            # Create incident page
            page_result = await self.execute_action("create_incident_page", {
                "alert_id": alert_data.get("alert_id"),
                "service_name": alert_data.get("service_name"),
                "severity": alert_data.get("severity"),
                "description": alert_data.get("description")
            })

            # Create database entry if database_id is configured
            database_result = None
            if self.database_id:
                database_result = await self.execute_action("create_database_entry", {
                    "properties": {
                        "Name": alert_data.get("service_name"),
                        "Alert ID": alert_data.get("alert_id"),
                        "Severity": alert_data.get("severity"),
                        "Status": "Open"
                    }
                })

            return {
                "incident_page": page_result,
                "database_entry": database_result,
                "success": True
            }

        except Exception as e:
            self.logger.error(f"Failed to create incident documentation: {e}")
            return {
                "success": False,
                "error": str(e)
>>>>>>> 226a6680
            }<|MERGE_RESOLUTION|>--- conflicted
+++ resolved
@@ -1,742 +1,440 @@
-<<<<<<< HEAD
-"""Notion MCP integration for incident response documentation."""
-
-import json
-import subprocess
-import asyncio
-from typing import Dict, Any, List, Optional
-from datetime import datetime
-
-from .base import MCPIntegration
-
-
-class NotionMCPIntegration(MCPIntegration):
-    """Notion MCP integration for creating and updating incident documentation."""
-    
-    def __init__(self, config: Optional[Dict[str, Any]] = None):
-        """Initialize Notion MCP integration.
-        
-        Args:
-            config: Configuration dictionary containing:
-                - notion_token: Notion API token
-                - database_id: Database ID for incident tracking
-                - notion_version: API version (default: 2022-06-28)
-        """
-        super().__init__("notion", config)
-        self.process: Optional[subprocess.Popen] = None
-        self.notion_token = self.config.get("notion_token")
-        self.database_id = self.config.get("database_id")
-        self.notion_version = self.config.get("notion_version", "2022-06-28")
-        
-        if not self.notion_token:
-            raise ValueError("notion_token is required in config")
-    
-    async def connect(self) -> None:
-        """Connect to the Notion MCP server."""
-        try:
-            import os
-            
-            # Set up environment variables for the MCP server
-            env = os.environ.copy()
-            env.update({
-                "NOTION_TOKEN": self.notion_token,
-                "NOTION_VERSION": self.notion_version
-            })
-            
-            # Use the local notion-mcp-server if available
-            server_path = "../../notion-mcp-server/bin/cli.mjs"
-            
-            # Start the Notion MCP server process
-            self.process = subprocess.Popen(
-                ["node", server_path],
-                stdin=subprocess.PIPE,
-                stdout=subprocess.PIPE,
-                stderr=subprocess.PIPE,
-                text=True,
-                env=env,
-                cwd="/mnt/c/Users/himan/OneDrive/Desktop/WarpSpeed/oncall-agent/backend"
-            )
-            
-            # Wait a moment for the server to start
-            await asyncio.sleep(3)
-            
-            # Check if process is still running
-            if self.process.poll() is not None:
-                stderr = self.process.stderr.read() if self.process.stderr else ""
-                stdout = self.process.stdout.read() if self.process.stdout else ""
-                self.logger.error(f"Notion MCP server stderr: {stderr}")
-                self.logger.error(f"Notion MCP server stdout: {stdout}")
-                
-                # Fallback to npx if local server fails
-                self.logger.info("Falling back to npx notion-mcp-server...")
-                self.process = subprocess.Popen(
-                    ["npx", "-y", "@notionhq/notion-mcp-server"],
-                    stdin=subprocess.PIPE,
-                    stdout=subprocess.PIPE,
-                    stderr=subprocess.PIPE,
-                    text=True,
-                    env=env
-                )
-                await asyncio.sleep(3)
-                
-                if self.process.poll() is not None:
-                    stderr = self.process.stderr.read() if self.process.stderr else ""
-                    raise ConnectionError(f"Notion MCP server failed to start: {stderr}")
-            
-            self.connected = True
-            self.connection_time = datetime.now()
-            self.logger.info("Connected to Notion MCP server")
-            
-        except Exception as e:
-            self.logger.error(f"Failed to connect to Notion MCP: {e}")
-            # Don't raise error, mark as disconnected and continue
-            self.connected = False
-            self.logger.warning("Notion MCP server not available, some features may be limited")
-    
-    async def disconnect(self) -> None:
-        """Disconnect from the Notion MCP server."""
-        if self.process:
-            self.process.terminate()
-            try:
-                self.process.wait(timeout=5)
-            except subprocess.TimeoutExpired:
-                self.process.kill()
-                self.process.wait()
-            self.process = None
-        
-        self.connected = False
-        self.connection_time = None
-        self.logger.info("Disconnected from Notion MCP server")
-    
-    async def fetch_context(self, context_type: str, **kwargs) -> Dict[str, Any]:
-        """Fetch context information from Notion.
-        
-        Args:
-            context_type: Type of context to fetch
-                - "database": Get database schema
-                - "pages": Get pages from database
-                - "page_content": Get specific page content
-            **kwargs: Additional parameters
-        
-        Returns:
-            Context information from Notion
-        """
-        self.validate_connection()
-        
-        if context_type == "database":
-            return await self._fetch_database_context(**kwargs)
-        elif context_type == "pages":
-            return await self._fetch_pages_context(**kwargs)
-        elif context_type == "page_content":
-            return await self._fetch_page_content(**kwargs)
-        else:
-            raise ValueError(f"Unsupported context type: {context_type}")
-    
-    async def execute_action(self, action: str, params: Dict[str, Any]) -> Dict[str, Any]:
-        """Execute an action in Notion.
-        
-        Args:
-            action: Action to perform
-                - "create_incident_page": Create new incident documentation page
-                - "update_page": Update existing page
-                - "add_comment": Add comment to page
-                - "create_database_entry": Create entry in database
-            params: Parameters for the action
-        
-        Returns:
-            Result of the action
-        """
-        self.validate_connection()
-        
-        if action == "create_incident_page":
-            return await self._create_incident_page(**params)
-        elif action == "update_page":
-            return await self._update_page(**params)
-        elif action == "add_comment":
-            return await self._add_comment(**params)
-        elif action == "create_database_entry":
-            return await self._create_database_entry(**params)
-        else:
-            raise ValueError(f"Unsupported action: {action}")
-    
-    async def get_capabilities(self) -> Dict[str, List[str]]:
-        """Get capabilities of the Notion integration."""
-        return {
-            "context_types": [
-                "database",
-                "pages", 
-                "page_content"
-            ],
-            "actions": [
-                "create_incident_page",
-                "update_page",
-                "add_comment",
-                "create_database_entry"
-            ],
-            "features": [
-                "incident_documentation",
-                "runbook_access",
-                "team_collaboration",
-                "status_tracking"
-            ]
-        }
-    
-    async def _fetch_database_context(self, **kwargs) -> Dict[str, Any]:
-        """Fetch database schema and properties."""
-        database_id = kwargs.get("database_id", self.database_id)
-        if not database_id:
-            raise ValueError("database_id is required")
-        
-        # This would be implemented using the MCP protocol
-        # For now, return mock data
-        return {
-            "database_id": database_id,
-            "title": "Incident Tracking",
-            "properties": {
-                "Name": {"type": "title"},
-                "Status": {"type": "select"},
-                "Severity": {"type": "select"},
-                "Assigned": {"type": "people"},
-                "Created": {"type": "created_time"}
-            }
-        }
-    
-    async def _fetch_pages_context(self, **kwargs) -> Dict[str, Any]:
-        """Fetch pages from a database."""
-        database_id = kwargs.get("database_id", self.database_id)
-        if not database_id:
-            raise ValueError("database_id is required")
-        
-        # Mock implementation - would use MCP protocol
-        return {
-            "pages": [],
-            "has_more": False,
-            "next_cursor": None
-        }
-    
-    async def _fetch_page_content(self, page_id: str, **kwargs) -> Dict[str, Any]:
-        """Fetch content of a specific page."""
-        # Mock implementation - would use MCP protocol
-        return {
-            "page_id": page_id,
-            "title": "Sample Page",
-            "content": "Page content would be here"
-        }
-    
-    async def _create_incident_page(self, **params) -> Dict[str, Any]:
-        """Create a new incident documentation page."""
-        alert_id = params.get("alert_id")
-        service_name = params.get("service_name") 
-        severity = params.get("severity")
-        description = params.get("description")
-        metadata = params.get("metadata", {})
-        
-        if not all([alert_id, service_name, severity, description]):
-            raise ValueError("alert_id, service_name, severity, and description are required")
-        
-        try:
-            # If MCP server is available, try to use it
-            if self.connected and self.process:
-                return await self._create_page_via_mcp(alert_id, service_name, severity, description, metadata)
-            else:
-                # Fallback to creating a mock response
-                self.logger.warning("MCP server not available, creating mock incident page")
-                return await self._create_mock_page(alert_id, service_name, severity, description, metadata)
-                
-        except Exception as e:
-            self.logger.error(f"Failed to create incident page: {e}")
-            # Fallback to mock on any error
-            return await self._create_mock_page(alert_id, service_name, severity, description, metadata)
-    
-    async def _create_page_via_mcp(self, alert_id: str, service_name: str, severity: str, description: str, metadata: Dict[str, Any]) -> Dict[str, Any]:
-        """Create page using MCP protocol."""
-        try:
-            # Create MCP request for page creation
-            mcp_request = {
-                "jsonrpc": "2.0",
-                "id": f"create_page_{alert_id}",
-                "method": "tools/call",
-                "params": {
-                    "name": "create_page",
-                    "arguments": {
-                        "parent": {"page_id": "workspace"} if not self.database_id else {"database_id": self.database_id},
-                        "properties": {
-                            "title": {
-                                "title": [{"text": {"content": f"Incident: {service_name} - {alert_id}"}}]
-                            }
-                        },
-                        "children": [
-                            {
-                                "object": "block",
-                                "type": "heading_2", 
-                                "heading_2": {"rich_text": [{"text": {"content": "🚨 Incident Overview"}}]}
-                            },
-                            {
-                                "object": "block",
-                                "type": "paragraph",
-                                "paragraph": {
-                                    "rich_text": [{
-                                        "text": {"content": f"**Alert ID:** {alert_id}\n**Service:** {service_name}\n**Severity:** {severity}\n**Timestamp:** {datetime.now().isoformat()}\n\n**Description:**\n{description}"}
-                                    }]
-                                }
-                            },
-                            {
-                                "object": "block",
-                                "type": "heading_3",
-                                "heading_3": {"rich_text": [{"text": {"content": "📊 Metadata"}}]}
-                            },
-                            {
-                                "object": "block", 
-                                "type": "code",
-                                "code": {
-                                    "rich_text": [{"text": {"content": json.dumps(metadata, indent=2)}}],
-                                    "language": "json"
-                                }
-                            }
-                        ]
-                    }
-                }
-            }
-            
-            # Send request to MCP server
-            self.process.stdin.write(json.dumps(mcp_request) + "\n")
-            self.process.stdin.flush()
-            
-            # Wait for response (simplified - real implementation would be more robust)
-            await asyncio.sleep(1)
-            
-            # Read response (this is simplified)
-            response_line = await asyncio.wait_for(
-                asyncio.create_task(asyncio.to_thread(self.process.stdout.readline)), 
-                timeout=10
-            )
-            
-            if response_line:
-                response = json.loads(response_line.strip())
-                if "result" in response:
-                    page_id = response["result"].get("id")
-                    page_url = response["result"].get("url")
-                    self.logger.info(f"Successfully created Notion page via MCP: {page_id}")
-                    return {
-                        "success": True,
-                        "page_id": page_id,
-                        "url": page_url,
-                        "created_via": "mcp_server"
-                    }
-            
-            # If we get here, MCP didn't work properly
-            raise Exception("MCP server communication failed")
-            
-        except Exception as e:
-            self.logger.error(f"MCP page creation failed: {e}")
-            raise
-    
-    async def _create_mock_page(self, alert_id: str, service_name: str, severity: str, description: str, metadata: Dict[str, Any]) -> Dict[str, Any]:
-        """Create mock page when MCP is not available."""
-        page_id = f"mock-incident-{alert_id}-{int(datetime.now().timestamp())}"
-        self.logger.info(f"Created mock incident page for alert {alert_id}")
-        return {
-            "success": True,
-            "page_id": page_id,
-            "url": f"https://notion.so/mock-page-{page_id}",
-            "title": f"Incident: {service_name} - {alert_id}",
-            "created_via": "mock",
-            "properties": {
-                "Alert ID": alert_id,
-                "Service": service_name, 
-                "Severity": severity,
-                "Status": "Open",
-                "Created": datetime.now().isoformat()
-            },
-            "content": f"## Incident Overview\n\n**Service:** {service_name}\n**Alert ID:** {alert_id}\n**Severity:** {severity}\n\n**Description:**\n{description}\n\n**Metadata:**\n```json\n{json.dumps(metadata, indent=2)}\n```\n\n## Investigation Log\n\n_Investigation steps will be logged here..._\n\n## Resolution\n\n_Resolution details will be added here..._"
-        }
-    
-    async def _update_page(self, page_id: str, content: str, **kwargs) -> Dict[str, Any]:
-        """Update an existing page."""
-        # Mock implementation - would use MCP protocol
-        self.logger.info(f"Updated page {page_id}")
-        return {
-            "page_id": page_id,
-            "updated": True,
-            "timestamp": datetime.now().isoformat()
-        }
-    
-    async def _add_comment(self, page_id: str, comment: str, **kwargs) -> Dict[str, Any]:
-        """Add a comment to a page."""
-        # Mock implementation - would use MCP protocol
-        self.logger.info(f"Added comment to page {page_id}")
-        return {
-            "page_id": page_id,
-            "comment_id": f"comment-{datetime.now().timestamp()}",
-            "comment": comment,
-            "timestamp": datetime.now().isoformat()
-        }
-    
-    async def _create_database_entry(self, **params) -> Dict[str, Any]:
-        """Create an entry in a database."""
-        database_id = params.get("database_id", self.database_id)
-        properties = params.get("properties", {})
-        
-        if not database_id:
-            raise ValueError("database_id is required")
-        
-        # Mock implementation - would use MCP protocol
-        entry_id = f"entry-{datetime.now().timestamp()}"
-        self.logger.info(f"Created database entry {entry_id}")
-        return {
-            "entry_id": entry_id,
-            "database_id": database_id,
-            "properties": properties,
-            "created": datetime.now().isoformat()
-        }
-    
-    async def create_incident_documentation(self, alert_data: Dict[str, Any]) -> Dict[str, Any]:
-        """Helper method to create comprehensive incident documentation."""
-        try:
-            # Create incident page using MCP
-            page_result = await self.execute_action("create_incident_page", {
-                "alert_id": alert_data.get("alert_id"),
-                "service_name": alert_data.get("service_name"),
-                "severity": alert_data.get("severity"),
-                "description": alert_data.get("description"),
-                "metadata": alert_data.get("metadata", {})
-            })
-            
-            # Create database entry if database_id is configured
-            database_result = None
-            if self.database_id:
-                try:
-                    database_result = await self.execute_action("create_database_entry", {
-                        "properties": {
-                            "Name": alert_data.get("service_name"),
-                            "Alert ID": alert_data.get("alert_id"),
-                            "Severity": alert_data.get("severity"),
-                            "Status": "Open"
-                        }
-                    })
-                except Exception as e:
-                    self.logger.warning(f"Failed to create database entry: {e}")
-            
-            # Extract results
-            if page_result.get("success"):
-                return {
-                    "success": True,
-                    "page_id": page_result.get("page_id"),
-                    "url": page_result.get("url"),
-                    "created_via": page_result.get("created_via", "unknown"),
-                    "incident_page": page_result,
-                    "database_entry": database_result
-                }
-            else:
-                return {
-                    "success": False,
-                    "error": "Failed to create incident page"
-                }
-            
-        except Exception as e:
-            self.logger.error(f"Failed to create incident documentation: {e}")
-            return {
-                "success": False,
-                "error": str(e)
-=======
-"""Notion MCP integration for incident response documentation."""
-
-import asyncio
-import json
-import subprocess
-from datetime import datetime
-from typing import Any
-
-from .base import MCPIntegration
-
-
-class NotionMCPIntegration(MCPIntegration):
-    """Notion MCP integration for creating and updating incident documentation."""
-
-    def __init__(self, config: dict[str, Any] | None = None):
-        """Initialize Notion MCP integration.
-        
-        Args:
-            config: Configuration dictionary containing:
-                - notion_token: Notion API token
-                - database_id: Database ID for incident tracking
-                - notion_version: API version (default: 2022-06-28)
-        """
-        super().__init__("notion", config)
-        self.process: subprocess.Popen | None = None
-        self.notion_token = self.config.get("notion_token")
-        self.database_id = self.config.get("database_id")
-        self.notion_version = self.config.get("notion_version", "2022-06-28")
-
-        if not self.notion_token:
-            raise ValueError("notion_token is required in config")
-
-    async def connect(self) -> None:
-        """Connect to the Notion MCP server."""
-        try:
-            # Set up environment variables for the MCP server
-            env = {
-                "OPENAPI_MCP_HEADERS": json.dumps({
-                    "Authorization": f"Bearer {self.notion_token}",
-                    "Notion-Version": self.notion_version
-                })
-            }
-
-            # Start the Notion MCP server process
-            self.process = subprocess.Popen(
-                ["npx", "-y", "@notionhq/notion-mcp-server"],
-                stdin=subprocess.PIPE,
-                stdout=subprocess.PIPE,
-                stderr=subprocess.PIPE,
-                text=True,
-                env={**env}
-            )
-
-            # Wait a moment for the server to start
-            await asyncio.sleep(2)
-
-            # Check if process is still running
-            if self.process.poll() is not None:
-                stderr = self.process.stderr.read() if self.process.stderr else ""
-                raise ConnectionError(f"Notion MCP server failed to start: {stderr}")
-
-            self.connected = True
-            self.connection_time = datetime.now()
-            self.logger.info("Connected to Notion MCP server")
-
-        except Exception as e:
-            self.logger.error(f"Failed to connect to Notion MCP: {e}")
-            raise ConnectionError(f"Failed to connect to Notion MCP: {e}")
-
-    async def disconnect(self) -> None:
-        """Disconnect from the Notion MCP server."""
-        if self.process:
-            self.process.terminate()
-            try:
-                self.process.wait(timeout=5)
-            except subprocess.TimeoutExpired:
-                self.process.kill()
-                self.process.wait()
-            self.process = None
-
-        self.connected = False
-        self.connection_time = None
-        self.logger.info("Disconnected from Notion MCP server")
-
-    async def fetch_context(self, context_type: str, **kwargs) -> dict[str, Any]:
-        """Fetch context information from Notion.
-        
-        Args:
-            context_type: Type of context to fetch
-                - "database": Get database schema
-                - "pages": Get pages from database
-                - "page_content": Get specific page content
-            **kwargs: Additional parameters
-        
-        Returns:
-            Context information from Notion
-        """
-        self.validate_connection()
-
-        if context_type == "database":
-            return await self._fetch_database_context(**kwargs)
-        elif context_type == "pages":
-            return await self._fetch_pages_context(**kwargs)
-        elif context_type == "page_content":
-            return await self._fetch_page_content(**kwargs)
-        else:
-            raise ValueError(f"Unsupported context type: {context_type}")
-
-    async def execute_action(self, action: str, params: dict[str, Any]) -> dict[str, Any]:
-        """Execute an action in Notion.
-        
-        Args:
-            action: Action to perform
-                - "create_incident_page": Create new incident documentation page
-                - "update_page": Update existing page
-                - "add_comment": Add comment to page
-                - "create_database_entry": Create entry in database
-            params: Parameters for the action
-        
-        Returns:
-            Result of the action
-        """
-        self.validate_connection()
-
-        if action == "create_incident_page":
-            return await self._create_incident_page(**params)
-        elif action == "update_page":
-            return await self._update_page(**params)
-        elif action == "add_comment":
-            return await self._add_comment(**params)
-        elif action == "create_database_entry":
-            return await self._create_database_entry(**params)
-        else:
-            raise ValueError(f"Unsupported action: {action}")
-
-    async def get_capabilities(self) -> dict[str, list[str]]:
-        """Get capabilities of the Notion integration."""
-        return {
-            "context_types": [
-                "database",
-                "pages",
-                "page_content"
-            ],
-            "actions": [
-                "create_incident_page",
-                "update_page",
-                "add_comment",
-                "create_database_entry"
-            ],
-            "features": [
-                "incident_documentation",
-                "runbook_access",
-                "team_collaboration",
-                "status_tracking"
-            ]
-        }
-
-    async def _fetch_database_context(self, **kwargs) -> dict[str, Any]:
-        """Fetch database schema and properties."""
-        database_id = kwargs.get("database_id", self.database_id)
-        if not database_id:
-            raise ValueError("database_id is required")
-
-        # This would be implemented using the MCP protocol
-        # For now, return mock data
-        return {
-            "database_id": database_id,
-            "title": "Incident Tracking",
-            "properties": {
-                "Name": {"type": "title"},
-                "Status": {"type": "select"},
-                "Severity": {"type": "select"},
-                "Assigned": {"type": "people"},
-                "Created": {"type": "created_time"}
-            }
-        }
-
-    async def _fetch_pages_context(self, **kwargs) -> dict[str, Any]:
-        """Fetch pages from a database."""
-        database_id = kwargs.get("database_id", self.database_id)
-        if not database_id:
-            raise ValueError("database_id is required")
-
-        # Mock implementation - would use MCP protocol
-        return {
-            "pages": [],
-            "has_more": False,
-            "next_cursor": None
-        }
-
-    async def _fetch_page_content(self, page_id: str, **kwargs) -> dict[str, Any]:
-        """Fetch content of a specific page."""
-        # Mock implementation - would use MCP protocol
-        return {
-            "page_id": page_id,
-            "title": "Sample Page",
-            "content": "Page content would be here"
-        }
-
-    async def _create_incident_page(self, **params) -> dict[str, Any]:
-        """Create a new incident documentation page."""
-        alert_id = params.get("alert_id")
-        service_name = params.get("service_name")
-        severity = params.get("severity")
-        description = params.get("description")
-
-        if not all([alert_id, service_name, severity, description]):
-            raise ValueError("alert_id, service_name, severity, and description are required")
-
-        # Mock implementation - would use MCP protocol to create actual page
-        page_data = {
-            "page_id": f"incident-{alert_id}",
-            "title": f"Incident: {service_name} - {alert_id}",
-            "properties": {
-                "Alert ID": alert_id,
-                "Service": service_name,
-                "Severity": severity,
-                "Status": "Open",
-                "Created": datetime.now().isoformat()
-            },
-            "content": f"## Incident Overview\n\n**Service:** {service_name}\n**Alert ID:** {alert_id}\n**Severity:** {severity}\n\n**Description:**\n{description}\n\n## Investigation Log\n\n_Investigation steps will be logged here..._\n\n## Resolution\n\n_Resolution details will be added here..._"
-        }
-
-        self.logger.info(f"Created incident page for alert {alert_id}")
-        return page_data
-
-    async def _update_page(self, page_id: str, content: str, **kwargs) -> dict[str, Any]:
-        """Update an existing page."""
-        # Mock implementation - would use MCP protocol
-        self.logger.info(f"Updated page {page_id}")
-        return {
-            "page_id": page_id,
-            "updated": True,
-            "timestamp": datetime.now().isoformat()
-        }
-
-    async def _add_comment(self, page_id: str, comment: str, **kwargs) -> dict[str, Any]:
-        """Add a comment to a page."""
-        # Mock implementation - would use MCP protocol
-        self.logger.info(f"Added comment to page {page_id}")
-        return {
-            "page_id": page_id,
-            "comment_id": f"comment-{datetime.now().timestamp()}",
-            "comment": comment,
-            "timestamp": datetime.now().isoformat()
-        }
-
-    async def _create_database_entry(self, **params) -> dict[str, Any]:
-        """Create an entry in a database."""
-        database_id = params.get("database_id", self.database_id)
-        properties = params.get("properties", {})
-
-        if not database_id:
-            raise ValueError("database_id is required")
-
-        # Mock implementation - would use MCP protocol
-        entry_id = f"entry-{datetime.now().timestamp()}"
-        self.logger.info(f"Created database entry {entry_id}")
-        return {
-            "entry_id": entry_id,
-            "database_id": database_id,
-            "properties": properties,
-            "created": datetime.now().isoformat()
-        }
-
-    async def create_incident_documentation(self, alert_data: dict[str, Any]) -> dict[str, Any]:
-        """Helper method to create comprehensive incident documentation."""
-        try:
-            # Create incident page
-            page_result = await self.execute_action("create_incident_page", {
-                "alert_id": alert_data.get("alert_id"),
-                "service_name": alert_data.get("service_name"),
-                "severity": alert_data.get("severity"),
-                "description": alert_data.get("description")
-            })
-
-            # Create database entry if database_id is configured
-            database_result = None
-            if self.database_id:
-                database_result = await self.execute_action("create_database_entry", {
-                    "properties": {
-                        "Name": alert_data.get("service_name"),
-                        "Alert ID": alert_data.get("alert_id"),
-                        "Severity": alert_data.get("severity"),
-                        "Status": "Open"
-                    }
-                })
-
-            return {
-                "incident_page": page_result,
-                "database_entry": database_result,
-                "success": True
-            }
-
-        except Exception as e:
-            self.logger.error(f"Failed to create incident documentation: {e}")
-            return {
-                "success": False,
-                "error": str(e)
->>>>>>> 226a6680
-            }+"""Notion MCP integration for incident response documentation."""
+
+import asyncio
+import json
+import subprocess
+from datetime import datetime
+from typing import Any
+
+from .base import MCPIntegration
+
+
+class NotionMCPIntegration(MCPIntegration):
+    """Notion MCP integration for creating and updating incident documentation."""
+
+    def __init__(self, config: dict[str, Any] | None = None):
+        """Initialize Notion MCP integration.
+        
+        Args:
+            config: Configuration dictionary containing:
+                - notion_token: Notion API token
+                - database_id: Database ID for incident tracking
+                - notion_version: API version (default: 2022-06-28)
+        """
+        super().__init__("notion", config)
+        self.process: subprocess.Popen | None = None
+        self.notion_token = self.config.get("notion_token")
+        self.database_id = self.config.get("database_id")
+        self.notion_version = self.config.get("notion_version", "2022-06-28")
+
+        if not self.notion_token:
+            raise ValueError("notion_token is required in config")
+
+    async def connect(self) -> None:
+        """Connect to the Notion MCP server."""
+        try:
+            import os
+            
+            # Set up environment variables for the MCP server
+            env = os.environ.copy()
+            env.update({
+                "NOTION_TOKEN": self.notion_token,
+                "NOTION_VERSION": self.notion_version
+            })
+            
+            # Use the local notion-mcp-server if available
+            server_path = "../../notion-mcp-server/bin/cli.mjs"
+
+            # Start the Notion MCP server process
+            self.process = subprocess.Popen(
+                ["node", server_path],
+                stdin=subprocess.PIPE,
+                stdout=subprocess.PIPE,
+                stderr=subprocess.PIPE,
+                text=True,
+                env=env,
+                cwd="/mnt/c/Users/himan/OneDrive/Desktop/WarpSpeed/oncall-agent/backend"
+            )
+
+            # Wait a moment for the server to start
+            await asyncio.sleep(3)
+
+            # Check if process is still running
+            if self.process.poll() is not None:
+                stderr = self.process.stderr.read() if self.process.stderr else ""
+                stdout = self.process.stdout.read() if self.process.stdout else ""
+                self.logger.error(f"Notion MCP server stderr: {stderr}")
+                self.logger.error(f"Notion MCP server stdout: {stdout}")
+                
+                # Fallback to npx if local server fails
+                self.logger.info("Falling back to npx notion-mcp-server...")
+                self.process = subprocess.Popen(
+                    ["npx", "-y", "@notionhq/notion-mcp-server"],
+                    stdin=subprocess.PIPE,
+                    stdout=subprocess.PIPE,
+                    stderr=subprocess.PIPE,
+                    text=True,
+                    env=env
+                )
+                await asyncio.sleep(3)
+                
+                if self.process.poll() is not None:
+                    stderr = self.process.stderr.read() if self.process.stderr else ""
+                    raise ConnectionError(f"Notion MCP server failed to start: {stderr}")
+
+            self.connected = True
+            self.connection_time = datetime.now()
+            self.logger.info("Connected to Notion MCP server")
+
+        except Exception as e:
+            self.logger.error(f"Failed to connect to Notion MCP: {e}")
+            # Don't raise error, mark as disconnected and continue
+            self.connected = False
+            self.logger.warning("Notion MCP server not available, some features may be limited")
+
+    async def disconnect(self) -> None:
+        """Disconnect from the Notion MCP server."""
+        if self.process:
+            self.process.terminate()
+            try:
+                self.process.wait(timeout=5)
+            except subprocess.TimeoutExpired:
+                self.process.kill()
+                self.process.wait()
+            self.process = None
+
+        self.connected = False
+        self.connection_time = None
+        self.logger.info("Disconnected from Notion MCP server")
+
+    async def fetch_context(self, context_type: str, **kwargs) -> dict[str, Any]:
+        """Fetch context information from Notion.
+        
+        Args:
+            context_type: Type of context to fetch
+                - "database": Get database schema
+                - "pages": Get pages from database
+                - "page_content": Get specific page content
+            **kwargs: Additional parameters
+        
+        Returns:
+            Context information from Notion
+        """
+        self.validate_connection()
+
+        if context_type == "database":
+            return await self._fetch_database_context(**kwargs)
+        elif context_type == "pages":
+            return await self._fetch_pages_context(**kwargs)
+        elif context_type == "page_content":
+            return await self._fetch_page_content(**kwargs)
+        else:
+            raise ValueError(f"Unsupported context type: {context_type}")
+
+    async def execute_action(self, action: str, params: dict[str, Any]) -> dict[str, Any]:
+        """Execute an action in Notion.
+        
+        Args:
+            action: Action to perform
+                - "create_incident_page": Create new incident documentation page
+                - "update_page": Update existing page
+                - "add_comment": Add comment to page
+                - "create_database_entry": Create entry in database
+            params: Parameters for the action
+        
+        Returns:
+            Result of the action
+        """
+        self.validate_connection()
+
+        if action == "create_incident_page":
+            return await self._create_incident_page(**params)
+        elif action == "update_page":
+            return await self._update_page(**params)
+        elif action == "add_comment":
+            return await self._add_comment(**params)
+        elif action == "create_database_entry":
+            return await self._create_database_entry(**params)
+        else:
+            raise ValueError(f"Unsupported action: {action}")
+
+    async def get_capabilities(self) -> dict[str, list[str]]:
+        """Get capabilities of the Notion integration."""
+        return {
+            "context_types": [
+                "database",
+                "pages",
+                "page_content"
+            ],
+            "actions": [
+                "create_incident_page",
+                "update_page",
+                "add_comment",
+                "create_database_entry"
+            ],
+            "features": [
+                "incident_documentation",
+                "runbook_access",
+                "team_collaboration",
+                "status_tracking"
+            ]
+        }
+
+    async def _fetch_database_context(self, **kwargs) -> dict[str, Any]:
+        """Fetch database schema and properties."""
+        database_id = kwargs.get("database_id", self.database_id)
+        if not database_id:
+            raise ValueError("database_id is required")
+
+        # This would be implemented using the MCP protocol
+        # For now, return mock data
+        return {
+            "database_id": database_id,
+            "title": "Incident Tracking",
+            "properties": {
+                "Name": {"type": "title"},
+                "Status": {"type": "select"},
+                "Severity": {"type": "select"},
+                "Assigned": {"type": "people"},
+                "Created": {"type": "created_time"}
+            }
+        }
+
+    async def _fetch_pages_context(self, **kwargs) -> dict[str, Any]:
+        """Fetch pages from a database."""
+        database_id = kwargs.get("database_id", self.database_id)
+        if not database_id:
+            raise ValueError("database_id is required")
+
+        # Mock implementation - would use MCP protocol
+        return {
+            "pages": [],
+            "has_more": False,
+            "next_cursor": None
+        }
+
+    async def _fetch_page_content(self, page_id: str, **kwargs) -> dict[str, Any]:
+        """Fetch content of a specific page."""
+        # Mock implementation - would use MCP protocol
+        return {
+            "page_id": page_id,
+            "title": "Sample Page",
+            "content": "Page content would be here"
+        }
+
+    async def _create_incident_page(self, **params) -> dict[str, Any]:
+        """Create a new incident documentation page."""
+        alert_id = params.get("alert_id")
+        service_name = params.get("service_name") 
+        severity = params.get("severity")
+        description = params.get("description")
+        metadata = params.get("metadata", {})
+
+        if not all([alert_id, service_name, severity, description]):
+            raise ValueError("alert_id, service_name, severity, and description are required")
+
+        try:
+            # If MCP server is available, try to use it
+            if self.connected and self.process:
+                return await self._create_page_via_mcp(alert_id, service_name, severity, description, metadata)
+            else:
+                # Fallback to creating a mock response
+                self.logger.warning("MCP server not available, creating mock incident page")
+                return await self._create_mock_page(alert_id, service_name, severity, description, metadata)
+                
+        except Exception as e:
+            self.logger.error(f"Failed to create incident page: {e}")
+            # Fallback to mock on any error
+            return await self._create_mock_page(alert_id, service_name, severity, description, metadata)
+    
+    async def _create_page_via_mcp(self, alert_id: str, service_name: str, severity: str, description: str, metadata: Dict[str, Any]) -> Dict[str, Any]:
+        """Create page using MCP protocol."""
+        try:
+            # Create MCP request for page creation
+            mcp_request = {
+                "jsonrpc": "2.0",
+                "id": f"create_page_{alert_id}",
+                "method": "tools/call",
+                "params": {
+                    "name": "create_page",
+                    "arguments": {
+                        "parent": {"page_id": "workspace"} if not self.database_id else {"database_id": self.database_id},
+                        "properties": {
+                            "title": {
+                                "title": [{"text": {"content": f"Incident: {service_name} - {alert_id}"}}]
+                            }
+                        },
+                        "children": [
+                            {
+                                "object": "block",
+                                "type": "heading_2", 
+                                "heading_2": {"rich_text": [{"text": {"content": "🚨 Incident Overview"}}]}
+                            },
+                            {
+                                "object": "block",
+                                "type": "paragraph",
+                                "paragraph": {
+                                    "rich_text": [{
+                                        "text": {"content": f"**Alert ID:** {alert_id}\n**Service:** {service_name}\n**Severity:** {severity}\n**Timestamp:** {datetime.now().isoformat()}\n\n**Description:**\n{description}"}
+                                    }]
+                                }
+                            },
+                            {
+                                "object": "block",
+                                "type": "heading_3",
+                                "heading_3": {"rich_text": [{"text": {"content": "📊 Metadata"}}]}
+                            },
+                            {
+                                "object": "block", 
+                                "type": "code",
+                                "code": {
+                                    "rich_text": [{"text": {"content": json.dumps(metadata, indent=2)}}],
+                                    "language": "json"
+                                }
+                            }
+                        ]
+                    }
+                }
+            }
+            
+            # Send request to MCP server
+            self.process.stdin.write(json.dumps(mcp_request) + "\n")
+            self.process.stdin.flush()
+            
+            # Wait for response (simplified - real implementation would be more robust)
+            await asyncio.sleep(1)
+            
+            # Read response (this is simplified)
+            response_line = await asyncio.wait_for(
+                asyncio.create_task(asyncio.to_thread(self.process.stdout.readline)), 
+                timeout=10
+            )
+            
+            if response_line:
+                response = json.loads(response_line.strip())
+                if "result" in response:
+                    page_id = response["result"].get("id")
+                    page_url = response["result"].get("url")
+                    self.logger.info(f"Successfully created Notion page via MCP: {page_id}")
+                    return {
+                        "success": True,
+                        "page_id": page_id,
+                        "url": page_url,
+                        "created_via": "mcp_server"
+                    }
+            
+            # If we get here, MCP didn't work properly
+            raise Exception("MCP server communication failed")
+            
+        except Exception as e:
+            self.logger.error(f"MCP page creation failed: {e}")
+            raise
+    
+    async def _create_mock_page(self, alert_id: str, service_name: str, severity: str, description: str, metadata: Dict[str, Any]) -> Dict[str, Any]:
+        """Create mock page when MCP is not available."""
+        page_id = f"mock-incident-{alert_id}-{int(datetime.now().timestamp())}"
+        self.logger.info(f"Created mock incident page for alert {alert_id}")
+        return {
+            "success": True,
+            "page_id": page_id,
+            "url": f"https://notion.so/mock-page-{page_id}",
+            "title": f"Incident: {service_name} - {alert_id}",
+            "created_via": "mock",
+            "properties": {
+                "Alert ID": alert_id,
+                "Service": service_name, 
+                "Severity": severity,
+                "Status": "Open",
+                "Created": datetime.now().isoformat()
+            },
+            "content": f"## Incident Overview\n\n**Service:** {service_name}\n**Alert ID:** {alert_id}\n**Severity:** {severity}\n\n**Description:**\n{description}\n\n**Metadata:**\n```json\n{json.dumps(metadata, indent=2)}\n```\n\n## Investigation Log\n\n_Investigation steps will be logged here..._\n\n## Resolution\n\n_Resolution details will be added here..._"
+        }
+    
+    async def _update_page(self, page_id: str, content: str, **kwargs) -> Dict[str, Any]:
+        """Update an existing page."""
+        # Mock implementation - would use MCP protocol
+        self.logger.info(f"Updated page {page_id}")
+        return {
+            "page_id": page_id,
+            "updated": True,
+            "timestamp": datetime.now().isoformat()
+        }
+
+    async def _add_comment(self, page_id: str, comment: str, **kwargs) -> dict[str, Any]:
+        """Add a comment to a page."""
+        # Mock implementation - would use MCP protocol
+        self.logger.info(f"Added comment to page {page_id}")
+        return {
+            "page_id": page_id,
+            "comment_id": f"comment-{datetime.now().timestamp()}",
+            "comment": comment,
+            "timestamp": datetime.now().isoformat()
+        }
+
+    async def _create_database_entry(self, **params) -> dict[str, Any]:
+        """Create an entry in a database."""
+        database_id = params.get("database_id", self.database_id)
+        properties = params.get("properties", {})
+
+        if not database_id:
+            raise ValueError("database_id is required")
+
+        # Mock implementation - would use MCP protocol
+        entry_id = f"entry-{datetime.now().timestamp()}"
+        self.logger.info(f"Created database entry {entry_id}")
+        return {
+            "entry_id": entry_id,
+            "database_id": database_id,
+            "properties": properties,
+            "created": datetime.now().isoformat()
+        }
+
+    async def create_incident_documentation(self, alert_data: dict[str, Any]) -> dict[str, Any]:
+        """Helper method to create comprehensive incident documentation."""
+        try:
+            # Create incident page using MCP
+            page_result = await self.execute_action("create_incident_page", {
+                "alert_id": alert_data.get("alert_id"),
+                "service_name": alert_data.get("service_name"),
+                "severity": alert_data.get("severity"),
+                "description": alert_data.get("description"),
+                "metadata": alert_data.get("metadata", {})
+            })
+
+            # Create database entry if database_id is configured
+            database_result = None
+            if self.database_id:
+                try:
+                    database_result = await self.execute_action("create_database_entry", {
+                        "properties": {
+                            "Name": alert_data.get("service_name"),
+                            "Alert ID": alert_data.get("alert_id"),
+                            "Severity": alert_data.get("severity"),
+                            "Status": "Open"
+                        }
+                    })
+                except Exception as e:
+                    self.logger.warning(f"Failed to create database entry: {e}")
+
+            # Extract results
+            if page_result.get("success"):
+                return {
+                    "success": True,
+                    "page_id": page_result.get("page_id"),
+                    "url": page_result.get("url"),
+                    "created_via": page_result.get("created_via", "unknown"),
+                    "incident_page": page_result,
+                    "database_entry": database_result
+                }
+            else:
+                return {
+                    "success": False,
+                    "error": "Failed to create incident page"
+                }
+
+        except Exception as e:
+            self.logger.error(f"Failed to create incident documentation: {e}")
+            return {
+                "success": False,
+                "error": str(e)
+            }