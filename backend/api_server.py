<<<<<<< HEAD
"""FastAPI server for webhook endpoints and API."""

import json
import logging
import os
import signal
import sys
from contextlib import asynccontextmanager

import uvicorn
from fastapi import FastAPI, Request
from fastapi.middleware.cors import CORSMiddleware
from fastapi.responses import JSONResponse

from src.oncall_agent.api import webhooks
from src.oncall_agent.api.routers import (
    agent_logs,
    agent_router,
    analytics_router,
    api_keys,
    auth,
    auth_setup,
    dashboard_router,
    incidents_router,
    integrations_router,
    monitoring_router,
    security_router,
    settings_router,
    team_integrations,
    firebase_auth,
)
from src.oncall_agent.config import get_config
from src.oncall_agent.utils import get_logger, setup_logging

# Setup logging FIRST before creating any loggers
config = get_config()
setup_logging(level=config.log_level)

logger = get_logger(__name__)


@asynccontextmanager
async def lifespan(app: FastAPI):
    """Handle application lifecycle events."""
    # Startup
    logger.info("Starting Oncall Agent API Server")
    logger.info(f"API Server running on {config.api_host}:{config.api_port}")
    logger.info(f"PagerDuty integration: {'enabled' if config.pagerduty_enabled else 'disabled'}")
    logger.info(f"PagerDuty webhook secret configured: {bool(config.pagerduty_webhook_secret)}")
    logger.info(f"Log level: {config.log_level}")

    # Initialize webhook handler
    if config.pagerduty_enabled:
        from src.oncall_agent.api.webhooks import get_agent_trigger
        trigger = await get_agent_trigger()
        logger.info("OncallAgent initialized for webhook handling")

    yield

    # Shutdown
    logger.info("Shutting down Oncall Agent API Server")
    if config.pagerduty_enabled:
        from src.oncall_agent.api.webhooks import agent_trigger
        if agent_trigger:
            await agent_trigger.shutdown()


# Create FastAPI app
app = FastAPI(
    title="DreamOps API",
    description="Dream easy while AI takes your on-call duty. AI-powered incident response platform with PagerDuty integration.",
    version="0.1.0",
    lifespan=lifespan
)

# Add CORS middleware
origins = config.cors_origins.split(",") if hasattr(config, 'cors_origins') else ["http://localhost:3000"]
app.add_middleware(
    CORSMiddleware,
    allow_origins=origins,
    allow_credentials=True,
    allow_methods=["*"],
    allow_headers=["*"],
)


# Add request logging middleware
@app.middleware("http")
async def log_requests(request: Request, call_next):
    """Log all incoming requests for debugging."""
    # Log request details
    logger.info(f"Incoming request: {request.method} {request.url.path}")
    
    # Log authorization header for debugging authentication issues
    auth_header = request.headers.get("authorization")
    if request.url.path.startswith("/api/v1/auth/"):
        logger.info(f"Auth endpoint called: {request.url.path}")
        logger.info(f"Authorization header present: {bool(auth_header)}")
        if auth_header:
            logger.info(f"Authorization header format: {auth_header[:20]}...")

    # Log webhook requests in detail
    if request.url.path == "/webhook/pagerduty":
        body = await request.body()
        logger.info(f"PagerDuty webhook headers: {dict(request.headers)}")
        try:
            payload = json.loads(body) if body else {}
            # logger.info(f"PagerDuty webhook payload: {json.dumps(payload, indent=2)}")
        except:
            logger.info(f"PagerDuty webhook raw body: {body}")

        # Important: Create a new request with the body we read
        from starlette.requests import Request as StarletteRequest

        async def receive():
            return {"type": "http.request", "body": body}

        request = StarletteRequest(
            scope=request.scope,
            receive=receive
        )

    response = await call_next(request)
    return response


@app.get("/")
async def root():
    """Root endpoint."""
    return {
        "service": "Oncall Agent API",
        "version": "0.1.0",
        "status": "healthy",
        "features": {
            "pagerduty_webhooks": config.pagerduty_enabled,
            "kubernetes_integration": config.k8s_enabled,
        }
    }


@app.get("/routes")
async def list_routes():
    """List all registered routes for debugging."""
    routes = []
    for route in app.routes:
        if hasattr(route, "path") and hasattr(route, "methods"):
            routes.append({
                "path": route.path,
                "methods": list(route.methods),
                "name": route.name
            })
    return {"routes": sorted(routes, key=lambda x: x["path"])}


@app.get("/health")
async def health_check():
    """Health check endpoint."""
    health_status = {
        "status": "healthy",
        "checks": {
            "api": "ok",
            "config": "ok",
            "pagerduty_enabled": config.pagerduty_enabled,
        }
    }

    # Check agent if initialized
    if config.pagerduty_enabled:
        try:
            from src.oncall_agent.api.webhooks import agent_trigger
            if agent_trigger:
                queue_status = agent_trigger.get_queue_status()
                health_status["checks"]["agent"] = "ok"
                health_status["checks"]["queue_size"] = queue_status["queue_size"]
            else:
                health_status["checks"]["agent"] = "not_initialized"
        except Exception as e:
            health_status["checks"]["agent"] = f"error: {str(e)}"
            health_status["status"] = "degraded"

    return health_status


@app.get("/integrations")
async def get_mcp_integrations():
    """Get MCP integration status for frontend."""
    try:
        integrations = []
        
        # Define all available MCP integrations
        available_mcp_integrations = {
            "kubernetes_mcp": {
                "name": "kubernetes_mcp",
                "display_name": "Kubernetes MCP",
                "description": "Kubernetes cluster management and monitoring",
                "capabilities": {
                    "context_types": ["pods", "deployments", "services", "events", "logs"],
                    "actions": ["restart_pod", "scale_deployment", "rollback_deployment", "execute_kubectl"],
                    "features": ["risk_assessment", "dry_run", "auto_approval"],
                    "execution_modes": ["direct", "dry_run", "approval_required"],
                    "risk_assessment": ["low", "medium", "high"],
                    "command_types": ["get", "describe", "logs", "version", "cluster-info", "top", "api-resources", "explain", "scale", "rollout", "restart", "label", "annotate", "set", "expose", "delete", "apply", "create", "replace", "patch", "edit", "exec", "port-forward", "proxy", "drain", "cordon", "uncordon"]
                }
            },
            "notion": {
                "name": "notion",
                "display_name": "Notion MCP",
                "description": "Notion database integration for incident documentation",
                "capabilities": {
                    "context_types": ["pages", "databases", "blocks"],
                    "actions": ["create_page", "update_page", "query_database", "search_content"],
                    "features": ["documentation", "knowledge_base", "incident_logs"],
                    "content_types": ["text", "code", "tables", "lists", "media"]
                }
            },
            "github": {
                "name": "github",
                "display_name": "GitHub MCP",
                "description": "GitHub repository and issue management",
                "capabilities": {
                    "context_types": ["repositories", "issues", "pull_requests", "commits", "actions"],
                    "actions": ["create_issue", "update_issue", "create_pr", "merge_pr", "trigger_action"],
                    "features": ["code_review", "issue_tracking", "ci_cd", "version_control"],
                    "repository_operations": ["read", "write", "admin"]
                }
            },
            "grafana": {
                "name": "grafana",
                "display_name": "Grafana MCP",
                "description": "Grafana dashboards and alerting",
                "capabilities": {
                    "context_types": ["dashboards", "panels", "alerts", "datasources"],
                    "actions": ["create_dashboard", "update_panel", "create_alert", "query_metrics"],
                    "features": ["visualization", "alerting", "monitoring", "analytics"],
                    "data_sources": ["prometheus", "influxdb", "elasticsearch", "mysql", "postgres"]
                }
            },
            "pagerduty": {
                "name": "pagerduty",
                "display_name": "PagerDuty MCP",
                "description": "PagerDuty incident management and escalation",
                "capabilities": {
                    "context_types": ["incidents", "services", "users", "schedules"],
                    "actions": ["create_incident", "update_incident", "acknowledge", "resolve"],
                    "features": ["incident_management", "escalation", "on_call", "notifications"],
                    "incident_operations": ["create", "update", "acknowledge", "resolve", "escalate"]
                }
            },
            "datadog": {
                "name": "datadog",
                "display_name": "Datadog MCP",
                "description": "Datadog monitoring and APM",
                "capabilities": {
                    "context_types": ["metrics", "logs", "traces", "dashboards", "monitors"],
                    "actions": ["query_metrics", "search_logs", "create_monitor", "update_dashboard"],
                    "features": ["monitoring", "apm", "log_management", "alerting"],
                    "data_types": ["metrics", "logs", "traces", "events"]
                }
            }
        }
        
        # Try to get agent instance for real status
        try:
            from src.oncall_agent.api.webhooks import agent_trigger, get_agent_trigger
            if agent_trigger and hasattr(agent_trigger, 'agent') and agent_trigger.agent:
                agent = agent_trigger.agent
            else:
                # Initialize agent if not already done
                trigger = await get_agent_trigger()
                agent = trigger.agent
                
            # Get real status from agent if available
            for mcp_name, mcp_info in available_mcp_integrations.items():
                try:
                    if agent and mcp_name in agent.mcp_integrations:
                        integration = agent.mcp_integrations[mcp_name]
                        is_healthy = await integration.health_check()
                        real_capabilities = await integration.get_capabilities()
                        integrations.append({
                            "name": mcp_name,
                            "display_name": mcp_info["display_name"],
                            "description": mcp_info["description"],
                            "capabilities": real_capabilities if real_capabilities else mcp_info["capabilities"],
                            "connected": is_healthy,
                            "configured": True
                        })
                    else:
                        # Show as available but not configured
                        integrations.append({
                            "name": mcp_name,
                            "display_name": mcp_info["display_name"],
                            "description": mcp_info["description"],
                            "capabilities": mcp_info["capabilities"],
                            "connected": False,
                            "configured": False
                        })
                except Exception as e:
                    logger.error(f"Error checking integration {mcp_name}: {e}")
                    integrations.append({
                        "name": mcp_name,
                        "display_name": mcp_info["display_name"],
                        "description": mcp_info["description"],
                        "capabilities": mcp_info["capabilities"],
                        "connected": False,
                        "configured": False
                    })
        except Exception as e:
            logger.error(f"Error getting agent instance: {e}")
            # Fallback: return all available integrations as not configured
            for mcp_name, mcp_info in available_mcp_integrations.items():
                integrations.append({
                    "name": mcp_name,
                    "display_name": mcp_info["display_name"],
                    "description": mcp_info["description"],
                    "capabilities": mcp_info["capabilities"],
                    "connected": False,
                    "configured": False
                })
        
        return {"integrations": integrations}
    except Exception as e:
        logger.error(f"Error getting MCP integrations: {e}")
        return {"integrations": []}


@app.exception_handler(Exception)
async def global_exception_handler(request: Request, exc: Exception):
    """Global exception handler."""
    logger.error(f"Unhandled exception: {exc}", exc_info=True)
    return JSONResponse(
        status_code=500,
        content={
            "error": "Internal server error",
            "message": str(exc) if config.log_level == "DEBUG" else "An error occurred processing your request"
        }
    )


# Include routers
# Always include core routers
# Note: Both firebase_auth and auth_setup have /api/v1/auth prefix
# FastAPI will merge routes from both routers under the same prefix
app.include_router(firebase_auth.router)  # Firebase auth endpoints
app.include_router(auth_setup.router)  # Auth and setup flow endpoints
app.include_router(dashboard_router, prefix="/api/v1")
app.include_router(incidents_router, prefix="/api/v1")
app.include_router(agent_router, prefix="/api/v1")
app.include_router(agent_logs.router, prefix="/api/v1")
app.include_router(integrations_router, prefix="/api/v1")
app.include_router(analytics_router, prefix="/api/v1")
app.include_router(security_router, prefix="/api/v1")
app.include_router(monitoring_router, prefix="/api/v1")
app.include_router(settings_router, prefix="/api/v1")
app.include_router(api_keys.router)
app.include_router(team_integrations.router)  # Already has /api/v1 prefix

# Conditionally include webhook router
if config.pagerduty_enabled:
    app.include_router(webhooks.router)
    logger.info("PagerDuty webhook routes registered")

logger.info("All API routes registered successfully")

# Mount Socket.IO application - TEMPORARILY DISABLED
# app.mount("/socket.io", socket_app)
# logger.info("Socket.IO server mounted at /socket.io")


def signal_handler(sig, frame):
    """Handle shutdown signals gracefully."""
    logger.info(f"Received signal {sig}, shutting down...")
    sys.exit(0)


def main():
    """Run the API server."""
    # Setup signal handlers
    signal.signal(signal.SIGINT, signal_handler)
    signal.signal(signal.SIGTERM, signal_handler)

    # Filter out ONLY WebSocket connection logs
    class WebSocketFilter(logging.Filter):
        def filter(self, record):
            # Filter out WebSocket connection messages ONLY
            msg = record.getMessage()
            if "/socket.io/" in msg and ("WebSocket" in msg or "connection" in msg):
                return False
            # Allow all other logs including PagerDuty webhooks
            return True

    # Apply filter to uvicorn access logger
    uvicorn_access = logging.getLogger("uvicorn.access")
    uvicorn_access.addFilter(WebSocketFilter())

    # Get port from environment variable or use default
    import os
    port = int(os.environ.get("PORT", config.api_port))
    
    # Run server
    uvicorn.run(
        "api_server:app",
        host="0.0.0.0",  # Bind to all interfaces for Render
        port=port,
        reload=config.api_reload,
        workers=config.api_workers if not config.api_reload else 1,
        log_level=config.api_log_level.lower(),
    )


if __name__ == "__main__":
    main()
=======
"""FastAPI server for webhook endpoints and API."""

import json
import logging
import os
import signal
import sys
from contextlib import asynccontextmanager

import uvicorn
from fastapi import FastAPI, Request
from fastapi.middleware.cors import CORSMiddleware
from fastapi.responses import JSONResponse

from src.oncall_agent.api import webhooks
from src.oncall_agent.api.routers import (
    agent_logs,
    agent_router,
    analytics_router,
    api_keys,
    auth_setup,
    dashboard_router,
    dev_config,
    firebase_auth,
    incidents_router,
    integrations_router,
    monitoring_router,
    security_router,
    settings_router,
    user_integrations,
)
from src.oncall_agent.config import get_config
from src.oncall_agent.utils import get_logger, setup_logging

# Setup logging FIRST before creating any loggers
config = get_config()
setup_logging(level=config.log_level)

logger = get_logger(__name__)


@asynccontextmanager
async def lifespan(app: FastAPI):
    """Handle application lifecycle events."""
    # Startup
    logger.info("Starting Oncall Agent API Server")
    logger.info(f"API Server running on {config.api_host}:{config.api_port}")
    logger.info(f"PagerDuty integration: {'enabled' if config.pagerduty_enabled else 'disabled'}")
    logger.info(f"PagerDuty webhook secret configured: {bool(config.pagerduty_webhook_secret)}")
    logger.info(f"Log level: {config.log_level}")

    # Initialize webhook handler
    if config.pagerduty_enabled:
        from src.oncall_agent.api.webhooks import get_agent_trigger
        trigger = await get_agent_trigger()
        logger.info("OncallAgent initialized for webhook handling")

    yield

    # Shutdown
    logger.info("Shutting down Oncall Agent API Server")
    if config.pagerduty_enabled:
        from src.oncall_agent.api.webhooks import agent_trigger
        if agent_trigger:
            await agent_trigger.shutdown()


# Create FastAPI app
app = FastAPI(
    title="DreamOps API",
    description="Dream easy while AI takes your on-call duty. AI-powered incident response platform with PagerDuty integration.",
    version="0.1.0",
    lifespan=lifespan
)

# Add CORS middleware
origins = config.cors_origins.split(",") if hasattr(config, 'cors_origins') else ["http://localhost:3000"]
app.add_middleware(
    CORSMiddleware,
    allow_origins=origins,
    allow_credentials=True,
    allow_methods=["*"],
    allow_headers=["*"],
)


# Add request logging middleware
@app.middleware("http")
async def log_requests(request: Request, call_next):
    """Log all incoming requests for debugging."""
    # Log request details
    logger.info(f"Incoming request: {request.method} {request.url.path}")

    # Log authorization header for debugging authentication issues
    auth_header = request.headers.get("authorization")
    if request.url.path.startswith("/api/v1/auth/"):
        logger.info(f"Auth endpoint called: {request.url.path}")
        logger.info(f"Authorization header present: {bool(auth_header)}")
        if auth_header:
            logger.info(f"Authorization header format: {auth_header[:20]}...")

    # Log webhook requests in detail
    if request.url.path == "/webhook/pagerduty":
        body = await request.body()
        logger.info(f"PagerDuty webhook headers: {dict(request.headers)}")
        try:
            payload = json.loads(body) if body else {}
            # logger.info(f"PagerDuty webhook payload: {json.dumps(payload, indent=2)}")
        except:
            logger.info(f"PagerDuty webhook raw body: {body}")

        # Important: Create a new request with the body we read
        from starlette.requests import Request as StarletteRequest

        async def receive():
            return {"type": "http.request", "body": body}

        request = StarletteRequest(
            scope=request.scope,
            receive=receive
        )

    response = await call_next(request)
    return response


@app.get("/")
async def root():
    """Root endpoint."""
    return {
        "service": "Oncall Agent API",
        "version": "0.1.0",
        "status": "healthy",
        "features": {
            "pagerduty_webhooks": config.pagerduty_enabled,
            "kubernetes_integration": config.k8s_enabled,
        }
    }


@app.get("/routes")
async def list_routes():
    """List all registered routes for debugging."""
    routes = []
    for route in app.routes:
        if hasattr(route, "path") and hasattr(route, "methods"):
            routes.append({
                "path": route.path,
                "methods": list(route.methods),
                "name": route.name
            })
    return {"routes": sorted(routes, key=lambda x: x["path"])}


@app.get("/health")
async def health_check():
    """Health check endpoint."""
    health_status = {
        "status": "healthy",
        "checks": {
            "api": "ok",
            "config": "ok",
            "pagerduty_enabled": config.pagerduty_enabled,
        }
    }

    # Check agent if initialized
    if config.pagerduty_enabled:
        try:
            from src.oncall_agent.api.webhooks import agent_trigger
            if agent_trigger:
                queue_status = agent_trigger.get_queue_status()
                health_status["checks"]["agent"] = "ok"
                health_status["checks"]["queue_size"] = queue_status["queue_size"]
            else:
                health_status["checks"]["agent"] = "not_initialized"
        except Exception as e:
            health_status["checks"]["agent"] = f"error: {str(e)}"
            health_status["status"] = "degraded"

    return health_status


@app.get("/integrations")
async def get_mcp_integrations():
    """Get MCP integration status for frontend."""
    try:
        integrations = []
        
        # Try to get agent instance
        try:
            from src.oncall_agent.api.webhooks import agent_trigger
            if agent_trigger and hasattr(agent_trigger, 'agent') and agent_trigger.agent:
                agent = agent_trigger.agent
                
                # Get MCP integrations from agent
                for name, integration in agent.mcp_integrations.items():
                    try:
                        is_healthy = await integration.health_check()
                        integrations.append({
                            "name": name,
                            "capabilities": await integration.get_capabilities(),
                            "connected": is_healthy
                        })
                    except Exception as e:
                        logger.error(f"Error checking integration {name}: {e}")
                        integrations.append({
                            "name": name,
                            "capabilities": [],
                            "connected": False
                        })
        except Exception as e:
            logger.error(f"Error getting agent instance: {e}")
        
        return {"integrations": integrations}
    except Exception as e:
        logger.error(f"Error getting MCP integrations: {e}")
        return {"integrations": []}


@app.exception_handler(Exception)
async def global_exception_handler(request: Request, exc: Exception):
    """Global exception handler."""
    logger.error(f"Unhandled exception: {exc}", exc_info=True)
    return JSONResponse(
        status_code=500,
        content={
            "error": "Internal server error",
            "message": str(exc) if config.log_level == "DEBUG" else "An error occurred processing your request"
        }
    )


# Include routers
# Always include core routers
# Note: Both firebase_auth and auth_setup have /api/v1/auth prefix
# FastAPI will merge routes from both routers under the same prefix
app.include_router(firebase_auth.router)  # Firebase auth endpoints
app.include_router(auth_setup.router)  # Auth and setup flow endpoints
app.include_router(dashboard_router, prefix="/api/v1")
app.include_router(incidents_router, prefix="/api/v1")
app.include_router(agent_router, prefix="/api/v1")
app.include_router(agent_logs.router, prefix="/api/v1")
app.include_router(integrations_router, prefix="/api/v1")
app.include_router(analytics_router, prefix="/api/v1")
app.include_router(security_router, prefix="/api/v1")
app.include_router(monitoring_router, prefix="/api/v1")
app.include_router(settings_router, prefix="/api/v1")
app.include_router(api_keys.router)
app.include_router(user_integrations.router)  # Already has /api/v1 prefix

# Include dev config router only in development mode
if os.getenv("NODE_ENV") == "development":
    app.include_router(dev_config.router)
    logger.info("Dev config routes registered (development mode)")

# Conditionally include webhook router
if config.pagerduty_enabled:
    app.include_router(webhooks.router)
    logger.info("PagerDuty webhook routes registered")

logger.info("All API routes registered successfully")

# Mount Socket.IO application - TEMPORARILY DISABLED
# app.mount("/socket.io", socket_app)
# logger.info("Socket.IO server mounted at /socket.io")


def signal_handler(sig, frame):
    """Handle shutdown signals gracefully."""
    logger.info(f"Received signal {sig}, shutting down...")
    sys.exit(0)


def main():
    """Run the API server."""
    # Setup signal handlers
    signal.signal(signal.SIGINT, signal_handler)
    signal.signal(signal.SIGTERM, signal_handler)

    # Filter out ONLY WebSocket connection logs
    class WebSocketFilter(logging.Filter):
        def filter(self, record):
            # Filter out WebSocket connection messages ONLY
            msg = record.getMessage()
            if "/socket.io/" in msg and ("WebSocket" in msg or "connection" in msg):
                return False
            # Allow all other logs including PagerDuty webhooks
            return True

    # Apply filter to uvicorn access logger
    uvicorn_access = logging.getLogger("uvicorn.access")
    uvicorn_access.addFilter(WebSocketFilter())

    # Get port from environment variable or use default
    port = int(os.environ.get("PORT", config.api_port))

    # Run server
    uvicorn.run(
        "api_server:app",
        host="0.0.0.0",  # Bind to all interfaces for Render
        port=port,
        reload=config.api_reload,
        workers=config.api_workers if not config.api_reload else 1,
        log_level=config.api_log_level.lower(),
    )


if __name__ == "__main__":
    main()
>>>>>>> e8301760
<|MERGE_RESOLUTION|>--- conflicted
+++ resolved
@@ -1,4 +1,3 @@
-<<<<<<< HEAD
 """FastAPI server for webhook endpoints and API."""
 
 import json
@@ -19,16 +18,16 @@
     agent_router,
     analytics_router,
     api_keys,
-    auth,
     auth_setup,
     dashboard_router,
+    dev_config,
+    firebase_auth,
     incidents_router,
     integrations_router,
     monitoring_router,
     security_router,
     settings_router,
-    team_integrations,
-    firebase_auth,
+    user_integrations,
 )
 from src.oncall_agent.config import get_config
 from src.oncall_agent.utils import get_logger, setup_logging
@@ -91,7 +90,7 @@
     """Log all incoming requests for debugging."""
     # Log request details
     logger.info(f"Incoming request: {request.method} {request.url.path}")
-    
+
     # Log authorization header for debugging authentication issues
     auth_header = request.headers.get("authorization")
     if request.url.path.startswith("/api/v1/auth/"):
@@ -353,7 +352,12 @@
 app.include_router(monitoring_router, prefix="/api/v1")
 app.include_router(settings_router, prefix="/api/v1")
 app.include_router(api_keys.router)
-app.include_router(team_integrations.router)  # Already has /api/v1 prefix
+app.include_router(user_integrations.router)  # Already has /api/v1 prefix
+
+# Include dev config router only in development mode
+if os.getenv("NODE_ENV") == "development":
+    app.include_router(dev_config.router)
+    logger.info("Dev config routes registered (development mode)")
 
 # Conditionally include webhook router
 if config.pagerduty_enabled:
@@ -394,9 +398,8 @@
     uvicorn_access.addFilter(WebSocketFilter())
 
     # Get port from environment variable or use default
-    import os
     port = int(os.environ.get("PORT", config.api_port))
-    
+
     # Run server
     uvicorn.run(
         "api_server:app",
@@ -409,316 +412,4 @@
 
 
 if __name__ == "__main__":
-    main()
-=======
-"""FastAPI server for webhook endpoints and API."""
-
-import json
-import logging
-import os
-import signal
-import sys
-from contextlib import asynccontextmanager
-
-import uvicorn
-from fastapi import FastAPI, Request
-from fastapi.middleware.cors import CORSMiddleware
-from fastapi.responses import JSONResponse
-
-from src.oncall_agent.api import webhooks
-from src.oncall_agent.api.routers import (
-    agent_logs,
-    agent_router,
-    analytics_router,
-    api_keys,
-    auth_setup,
-    dashboard_router,
-    dev_config,
-    firebase_auth,
-    incidents_router,
-    integrations_router,
-    monitoring_router,
-    security_router,
-    settings_router,
-    user_integrations,
-)
-from src.oncall_agent.config import get_config
-from src.oncall_agent.utils import get_logger, setup_logging
-
-# Setup logging FIRST before creating any loggers
-config = get_config()
-setup_logging(level=config.log_level)
-
-logger = get_logger(__name__)
-
-
-@asynccontextmanager
-async def lifespan(app: FastAPI):
-    """Handle application lifecycle events."""
-    # Startup
-    logger.info("Starting Oncall Agent API Server")
-    logger.info(f"API Server running on {config.api_host}:{config.api_port}")
-    logger.info(f"PagerDuty integration: {'enabled' if config.pagerduty_enabled else 'disabled'}")
-    logger.info(f"PagerDuty webhook secret configured: {bool(config.pagerduty_webhook_secret)}")
-    logger.info(f"Log level: {config.log_level}")
-
-    # Initialize webhook handler
-    if config.pagerduty_enabled:
-        from src.oncall_agent.api.webhooks import get_agent_trigger
-        trigger = await get_agent_trigger()
-        logger.info("OncallAgent initialized for webhook handling")
-
-    yield
-
-    # Shutdown
-    logger.info("Shutting down Oncall Agent API Server")
-    if config.pagerduty_enabled:
-        from src.oncall_agent.api.webhooks import agent_trigger
-        if agent_trigger:
-            await agent_trigger.shutdown()
-
-
-# Create FastAPI app
-app = FastAPI(
-    title="DreamOps API",
-    description="Dream easy while AI takes your on-call duty. AI-powered incident response platform with PagerDuty integration.",
-    version="0.1.0",
-    lifespan=lifespan
-)
-
-# Add CORS middleware
-origins = config.cors_origins.split(",") if hasattr(config, 'cors_origins') else ["http://localhost:3000"]
-app.add_middleware(
-    CORSMiddleware,
-    allow_origins=origins,
-    allow_credentials=True,
-    allow_methods=["*"],
-    allow_headers=["*"],
-)
-
-
-# Add request logging middleware
-@app.middleware("http")
-async def log_requests(request: Request, call_next):
-    """Log all incoming requests for debugging."""
-    # Log request details
-    logger.info(f"Incoming request: {request.method} {request.url.path}")
-
-    # Log authorization header for debugging authentication issues
-    auth_header = request.headers.get("authorization")
-    if request.url.path.startswith("/api/v1/auth/"):
-        logger.info(f"Auth endpoint called: {request.url.path}")
-        logger.info(f"Authorization header present: {bool(auth_header)}")
-        if auth_header:
-            logger.info(f"Authorization header format: {auth_header[:20]}...")
-
-    # Log webhook requests in detail
-    if request.url.path == "/webhook/pagerduty":
-        body = await request.body()
-        logger.info(f"PagerDuty webhook headers: {dict(request.headers)}")
-        try:
-            payload = json.loads(body) if body else {}
-            # logger.info(f"PagerDuty webhook payload: {json.dumps(payload, indent=2)}")
-        except:
-            logger.info(f"PagerDuty webhook raw body: {body}")
-
-        # Important: Create a new request with the body we read
-        from starlette.requests import Request as StarletteRequest
-
-        async def receive():
-            return {"type": "http.request", "body": body}
-
-        request = StarletteRequest(
-            scope=request.scope,
-            receive=receive
-        )
-
-    response = await call_next(request)
-    return response
-
-
-@app.get("/")
-async def root():
-    """Root endpoint."""
-    return {
-        "service": "Oncall Agent API",
-        "version": "0.1.0",
-        "status": "healthy",
-        "features": {
-            "pagerduty_webhooks": config.pagerduty_enabled,
-            "kubernetes_integration": config.k8s_enabled,
-        }
-    }
-
-
-@app.get("/routes")
-async def list_routes():
-    """List all registered routes for debugging."""
-    routes = []
-    for route in app.routes:
-        if hasattr(route, "path") and hasattr(route, "methods"):
-            routes.append({
-                "path": route.path,
-                "methods": list(route.methods),
-                "name": route.name
-            })
-    return {"routes": sorted(routes, key=lambda x: x["path"])}
-
-
-@app.get("/health")
-async def health_check():
-    """Health check endpoint."""
-    health_status = {
-        "status": "healthy",
-        "checks": {
-            "api": "ok",
-            "config": "ok",
-            "pagerduty_enabled": config.pagerduty_enabled,
-        }
-    }
-
-    # Check agent if initialized
-    if config.pagerduty_enabled:
-        try:
-            from src.oncall_agent.api.webhooks import agent_trigger
-            if agent_trigger:
-                queue_status = agent_trigger.get_queue_status()
-                health_status["checks"]["agent"] = "ok"
-                health_status["checks"]["queue_size"] = queue_status["queue_size"]
-            else:
-                health_status["checks"]["agent"] = "not_initialized"
-        except Exception as e:
-            health_status["checks"]["agent"] = f"error: {str(e)}"
-            health_status["status"] = "degraded"
-
-    return health_status
-
-
-@app.get("/integrations")
-async def get_mcp_integrations():
-    """Get MCP integration status for frontend."""
-    try:
-        integrations = []
-        
-        # Try to get agent instance
-        try:
-            from src.oncall_agent.api.webhooks import agent_trigger
-            if agent_trigger and hasattr(agent_trigger, 'agent') and agent_trigger.agent:
-                agent = agent_trigger.agent
-                
-                # Get MCP integrations from agent
-                for name, integration in agent.mcp_integrations.items():
-                    try:
-                        is_healthy = await integration.health_check()
-                        integrations.append({
-                            "name": name,
-                            "capabilities": await integration.get_capabilities(),
-                            "connected": is_healthy
-                        })
-                    except Exception as e:
-                        logger.error(f"Error checking integration {name}: {e}")
-                        integrations.append({
-                            "name": name,
-                            "capabilities": [],
-                            "connected": False
-                        })
-        except Exception as e:
-            logger.error(f"Error getting agent instance: {e}")
-        
-        return {"integrations": integrations}
-    except Exception as e:
-        logger.error(f"Error getting MCP integrations: {e}")
-        return {"integrations": []}
-
-
-@app.exception_handler(Exception)
-async def global_exception_handler(request: Request, exc: Exception):
-    """Global exception handler."""
-    logger.error(f"Unhandled exception: {exc}", exc_info=True)
-    return JSONResponse(
-        status_code=500,
-        content={
-            "error": "Internal server error",
-            "message": str(exc) if config.log_level == "DEBUG" else "An error occurred processing your request"
-        }
-    )
-
-
-# Include routers
-# Always include core routers
-# Note: Both firebase_auth and auth_setup have /api/v1/auth prefix
-# FastAPI will merge routes from both routers under the same prefix
-app.include_router(firebase_auth.router)  # Firebase auth endpoints
-app.include_router(auth_setup.router)  # Auth and setup flow endpoints
-app.include_router(dashboard_router, prefix="/api/v1")
-app.include_router(incidents_router, prefix="/api/v1")
-app.include_router(agent_router, prefix="/api/v1")
-app.include_router(agent_logs.router, prefix="/api/v1")
-app.include_router(integrations_router, prefix="/api/v1")
-app.include_router(analytics_router, prefix="/api/v1")
-app.include_router(security_router, prefix="/api/v1")
-app.include_router(monitoring_router, prefix="/api/v1")
-app.include_router(settings_router, prefix="/api/v1")
-app.include_router(api_keys.router)
-app.include_router(user_integrations.router)  # Already has /api/v1 prefix
-
-# Include dev config router only in development mode
-if os.getenv("NODE_ENV") == "development":
-    app.include_router(dev_config.router)
-    logger.info("Dev config routes registered (development mode)")
-
-# Conditionally include webhook router
-if config.pagerduty_enabled:
-    app.include_router(webhooks.router)
-    logger.info("PagerDuty webhook routes registered")
-
-logger.info("All API routes registered successfully")
-
-# Mount Socket.IO application - TEMPORARILY DISABLED
-# app.mount("/socket.io", socket_app)
-# logger.info("Socket.IO server mounted at /socket.io")
-
-
-def signal_handler(sig, frame):
-    """Handle shutdown signals gracefully."""
-    logger.info(f"Received signal {sig}, shutting down...")
-    sys.exit(0)
-
-
-def main():
-    """Run the API server."""
-    # Setup signal handlers
-    signal.signal(signal.SIGINT, signal_handler)
-    signal.signal(signal.SIGTERM, signal_handler)
-
-    # Filter out ONLY WebSocket connection logs
-    class WebSocketFilter(logging.Filter):
-        def filter(self, record):
-            # Filter out WebSocket connection messages ONLY
-            msg = record.getMessage()
-            if "/socket.io/" in msg and ("WebSocket" in msg or "connection" in msg):
-                return False
-            # Allow all other logs including PagerDuty webhooks
-            return True
-
-    # Apply filter to uvicorn access logger
-    uvicorn_access = logging.getLogger("uvicorn.access")
-    uvicorn_access.addFilter(WebSocketFilter())
-
-    # Get port from environment variable or use default
-    port = int(os.environ.get("PORT", config.api_port))
-
-    # Run server
-    uvicorn.run(
-        "api_server:app",
-        host="0.0.0.0",  # Bind to all interfaces for Render
-        port=port,
-        reload=config.api_reload,
-        workers=config.api_workers if not config.api_reload else 1,
-        log_level=config.api_log_level.lower(),
-    )
-
-
-if __name__ == "__main__":
-    main()
->>>>>>> e8301760
+    main()