--- conflicted
+++ resolved
@@ -1,78 +1,3 @@
-<<<<<<< HEAD
-[project]
-name = "oncall_agent"
-version = "0.1.0"
-description = "Dream easy while AI takes your on-call duty. AI-powered incident response and infrastructure management platform."
-requires-python = ">=3.11"
-dependencies = [
-    "agno>=1.6.3",
-    "anthropic>=0.54.0",
-    "httpx>=0.28.1",
-    "pydantic>=2.11.7",
-    "python-dotenv>=1.1.0",
-    "mcp>=1.0.0",
-    "kubernetes>=30.1.0",
-    "asyncio>=3.4.3",
-    "fastapi>=0.115.13",
-    "uvicorn[standard]>=0.34.3",
-    "pydantic-settings>=2.0.0",
-    "sse-starlette>=2.3.6",
-    "aiohttp>=3.12.13",
-]
-
-[dependency-groups]
-dev = [
-    "mypy>=1.16.1",
-    "pytest>=8.4.1",
-    "pytest-asyncio>=1.0.0",
-    "pytest-cov>=6.2.1",
-    "ruff>=0.12.0",
-]
-
-[tool.ruff]
-line-length = 88
-target-version = "py311"
-exclude = [
-    ".git",
-    "__pycache__",
-    ".venv",
-    "venv",
-    ".mypy_cache",
-    ".pytest_cache",
-]
-
-[tool.ruff.lint]
-select = [
-    "E",  # pycodestyle errors
-    "W",  # pycodestyle warnings
-    "F",  # pyflakes
-    "I",  # isort
-    "N",  # pep8-naming
-    "UP", # pyupgrade
-]
-ignore = ["E501"]  # line too long
-
-[tool.mypy]
-python_version = "3.11"
-warn_return_any = true
-warn_unused_configs = true
-disallow_untyped_defs = true
-ignore_missing_imports = true
-
-[tool.pytest.ini_options]
-testpaths = ["tests"]
-python_files = ["test_*.py", "*_test.py"]
-python_classes = ["Test*"]
-python_functions = ["test_*"]
-asyncio_mode = "auto"
-
-[build-system]
-requires = ["hatchling"]
-build-backend = "hatchling.build"
-
-[tool.hatch.build.targets.wheel]
-packages = ["src/oncall_agent"]
-=======
 [project]
 name = "oncall_agent"
 version = "0.1.0"
@@ -146,5 +71,4 @@
 build-backend = "hatchling.build"
 
 [tool.hatch.build.targets.wheel]
-packages = ["src/oncall_agent"]
->>>>>>> 2c3562c4
+packages = ["src/oncall_agent"]